--- conflicted
+++ resolved
@@ -45,11 +45,7 @@
         'Programming Language :: Python :: 3.9',
         'Programming Language :: Python :: 3.10',
         'Programming Language :: Python :: 3.11',
-<<<<<<< HEAD
-        'Programming Language :: Python :: 3.12',
-=======
         'Programming Language :: Python :: 3.12'
->>>>>>> 329039ab
     ],
     keywords="stix stix2 json validation validator stix-validator stix2-validator",
     project_urls={
