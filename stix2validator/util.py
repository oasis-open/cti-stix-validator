import argparse
from argparse import RawDescriptionHelpFormatter
from collections import Iterable
import datetime
import errno
import os
import sys
import textwrap

from appdirs import AppDirs
import requests_cache

<<<<<<< HEAD
from .output import error, set_level, set_silent
from .v20.enums import CHECK_CODES as CHECK_CODES20
from .v21.enums import CHECK_CODES as CHECK_CODES21

DEFAULT_VER = "2.1"
=======
from .output import set_level, set_silent
>>>>>>> 3bd23a73

CODES_TABLE = """
The following is a table of all the recommended "best practice" checks which
the validator performs, along with the code to use with the --enable or
--disable options. By default, the validator checks all of them.

This table is for STIX version {}. For older versions, please refer to
https://stix2-validator.readthedocs.io/en/latest/best-practices.html.

+------+-----------------------------+----------------------------------------+
| Code | Name                        | Ensures...                             |
+------+-----------------------------+----------------------------------------+
|  1   | format-checks               | all 1xx checks are run                 |
| 101  | custom-prefix               | names of custom object types,          |
|      |                             | properties, observable objects,        |
|      |                             | observable object properties, and      |
|      |                             | observable object extensions follow    |
|      |                             | the correct format                     |
| 102  | custom-prefix-lax           | same as 101 but more lenient; no       |
|      |                             | source identifier needed in prefix     |
| 111  | open-vocab-format           | values of open vocabularies follow the |
|      |                             | correct format                         |
| 121  | kill-chain-names            | kill-chain-phase name and phase follow |
|      |                             | the correct format                     |
| 141  | observable-object-keys      | observable object keys follow the      |
|      |                             | correct format                         |
| 142  | observable-dictionary-keys  | dictionaries in cyber observable       |
|      |                             | objects follow the correct format      |
| 149  | windows-process-priority-   | windows-process-ext's 'priority'       |
|      |     format                  | follows the correct format             |
| 150  | hash-length                 | keys in 'hashes'-type properties are   |
|      |                             | not too long                           |
|      |                             |                                        |
|  2   | approved-values             | all 2xx checks are run                 |
| 201  | marking-definition-type     | marking definitions use a valid        |
|      |                             | definition_type                        |
| 202  | relationship-types          | relationships are among those defined  |
|      |                             | in the specification                   |
| 203  | duplicate-ids               | objects in a bundle with duplicate IDs |
|      |                             | have different `modified` timestamps   |
| 210  | all-vocabs                  | all of the following open vocabulary   |
|      |                             | checks are run                         |
| 211  | attack-motivation           | certain property values are from the   |
|      |                             | attack_motivation vocabulary           |
| 212  | attack-resource-level       | certain property values are from the   |
|      |                             | attack_resource_level vocabulary       |
| 213  | identity-class              | certain property values are from the   |
|      |                             | identity_class vocabulary              |
| 214  | indicator-types             | certain property values are from the   |
|      |                             | indicator_types vocabulary             |
| 215  | industry-sector             | certain property values are from the   |
|      |                             | industry_sector vocabulary             |
| 216  | malware-types               | certain property values are from the   |
|      |                             | malware_types vocabulary               |
| 218  | report-types                | certain property values are from the   |
|      |                             | report_types vocabulary                |
| 219  | threat-actor-types          | certain property values are from the   |
|      |                             | threat_actor_types vocabulary          |
| 220  | threat-actor-role           | certain property values are from the   |
|      |                             | threat_actor_role vocabulary           |
| 221  | threat-actor-sophistication | certain property values are from the   |
|      |                             | threat_actor_sophistication vocabulary |
| 222  | tool-types                  | certain property values are from the   |
|      |                             | tool_types vocabulary                  |
| 222  | region                      | certain property values are from the   |
|      |                             | region vocabulary                      |
| 241  | hash-algo                   | certain property values are from the   |
|      |                             | hash-algo vocabulary                   |
| 243  | windows-pebinary-type       | certain property values are from the   |
|      |                             | windows-pebinary-type vocabulary       |
| 244  | account-type                | certain property values are from the   |
|      |                             | account-type vocabulary                |
| 270  | all-external-sources        | all of the following external source   |
|      |                             | checks are run                         |
| 271  | mime-type                   | file.mime_type is a valid IANA MIME    |
|      |                             | type                                   |
| 272  | protocols                   | certain property values are valid IANA |
|      |                             | Service and Protocol names             |
| 273  | ipfix                       | certain property values are valid IANA |
|      |                             | IP Flow Information Export (IPFIX)     |
|      |                             | Entities                               |
| 274  | http-request-headers        | certain property values are valid HTTP |
|      |                             | request header names                   |
| 275  | socket-options              | certain property values are valid      |
|      |                             | socket options                         |
| 276  | pdf-doc-info                | certain property values are valid PDF  |
|      |                             | Document Information Dictionary keys   |
| 277  | countries                   | certain property values are valid ISO  |
|      |                             | 3166-1 ALPHA-2 codes                   |
| 301  | network-traffic-ports       | network-traffic objects contain both   |
|      |                             | src_port and dst_port                  |
| 302  | extref-hashes               | external references SHOULD have hashes |
|      |                             | if they have a url                     |
+------+-----------------------------+----------------------------------------+
""".format(DEFAULT_VER)


class NewlinesHelpFormatter(RawDescriptionHelpFormatter):
    """Custom help formatter to insert newlines between argument help texts.
    """
    def _split_lines(self, text, width):
        text = self._whitespace_matcher.sub(' ', text).strip()
        txt = textwrap.wrap(text, width)
        txt[-1] += '\n'
        return txt


def parse_args(cmd_args, is_script=False):
    """Parses a list of command line arguments into a ValidationOptions object.

    Args:
        cmd_args (list of str): The list of command line arguments to be parsed.
        is_script: Whether the arguments are intended for use in a stand-alone
            script or imported into another tool.

    Returns:
        Instance of ``ValidationOptions``

    """
    parser = argparse.ArgumentParser(
        description=__doc__,
        formatter_class=NewlinesHelpFormatter,
        epilog=CODES_TABLE
    )

    # Input options
    if is_script:
        parser.add_argument(
            "files",
            metavar="FILES",
            nargs="*",
            default=sys.stdin,
            help="A whitespace separated list of STIX files or directories of "
                 "STIX files to validate. If none given, stdin will be used."
        )
    parser.add_argument(
        "-r",
        "--recursive",
        dest="recursive",
        action="store_true",
        default=True,
        help="Recursively descend into input directories."
    )
    parser.add_argument(
        "-s",
        "--schemas",
        dest="schema_dir",
        help="Custom schema directory. If provided, input will be validated "
             "against these schemas in addition to the STIX schemas bundled "
             "with this script."
    )
    parser.add_argument(
        "--version",
        dest="version",
        default=DEFAULT_VER,
        help="The version of the STIX specification to validate against (e.g. "
             "\"2.0\")."
    )

    # Output options
    parser.add_argument(
        "-v",
        "--verbose",
        dest="verbose",
        action="store_true",
        default=False,
        help="Print informational notes and more verbose error messages."
    )

    parser.add_argument(
        "-q",
        "--silent",
        dest="silent",
        action="store_true",
        default=False,
        help="Silence all output to stdout."
    )

    parser.add_argument(
        "-d",
        "--disable",
        "--ignore",
        dest="disabled",
        default="",
        help="A comma-separated list of recommended best practice checks to "
             "skip. By default, no checks are disabled. \n\n"
             "Example: --disable 202,210"
    )

    parser.add_argument(
        "-e",
        "--enable",
        "--select",
        dest="enabled",
        default="",
        help="A comma-separated list of recommended best practice checks to "
             "enable. If the --disable option is not used, no other checks "
             "will be run. By default, all checks are enabled.\n\n"
             "Example: --enable 218"
    )

    parser.add_argument(
        "--strict",
        dest="strict",
        action="store_true",
        default=False,
        help="Treat warnings as errors and fail validation if any are found."
    )

    parser.add_argument(
        "--strict-types",
        dest="strict_types",
        action="store_true",
        default=False,
        help="Ensure that no custom object types are used, only those defined"
             " in the STIX specification."
    )

    parser.add_argument(
        "--strict-properties",
        dest="strict_properties",
        action="store_true",
        default=False,
        help="Ensure that no custom properties are used, only those defined"
             " in the STIX specification."
    )

    parser.add_argument(
        "--no-cache",
        dest="no_cache",
        action="store_true",
        default=False,
        help="Disable the caching of external source values."
    )

    parser.add_argument(
        "--refresh-cache",
        dest="refresh_cache",
        action="store_true",
        default=False,
        help="Clears the cache of external source values, then "
             "during validation downloads them again."
    )

    parser.add_argument(
        "--clear-cache",
        dest="clear_cache",
        action="store_true",
        default=False,
        help="Clear the cache of external source values after validation."
    )

    parser.add_argument(
        "--enforce_refs",
        dest="enforce_refs",
        action="store_true",
        default=False,
        help="Ensures that all SDOs being referenced by the SRO are contained "
             "within the same bundle."
    )

    args = parser.parse_args(cmd_args)

    if not is_script:
        args.files = ""
    if not args.version:
        args.version = DEFAULT_VER

    return ValidationOptions(args)


class ValidationOptions(object):
    """Collection of validation options which can be set via command line or
    programmatically in a script.

    It can be initialized either by passing in the result of parse_args() from
    argparse to the cmd_args parameter, or by specifying individual options
    with the other parameters.

    Attributes:
        cmd_args: An instance of ``argparse.Namespace`` containing options
            supplied on the command line.
        version: The version of the STIX specification to validate against.
        verbose: True if informational notes and more verbose error messages
            should be printed to stdout/stderr.
        silent: True if all output to stdout should be silenced.
        files: A list of input files and directories of files to be
            validated.
        recursive: Recursively descend into input directories.
        schema_dir: A user-defined schema directory to validate against.
        disabled: List of "SHOULD" checks that will be skipped.
        enabled: List of "SHOULD" checks that will be performed.
        strict: Specifies that recommended requirements should produce errors
            instead of mere warnings.
        strict_types: Specifies that no custom object types be used, only
            those defined in the STIX specification.
        strict_properties: Specifies that no custom properties be used, only
            those defined in the STIX specification.
        no_cache: Specifies that caching of values from external sources should
            be disabled.
        refresh_cache: Specifies that the cache of values from external sources
            should be cleared before validation, and then re-downloaded during
            validation.
        clear_cache: Specifies that the cache of values from external sources
            should be cleared after validation.
        enforce_refs:Ensures that all SDOs being referenced by the SRO are
            contained within the same bundle

    """
    def __init__(self, cmd_args=None, version=DEFAULT_VER, verbose=False, silent=False,
                 files=None, recursive=False, schema_dir=None,
                 disabled="", enabled="", strict=False,
                 strict_types=False, strict_properties=False, no_cache=False,
                 refresh_cache=False, clear_cache=False, enforce_refs=False):

        if cmd_args is not None:
            self.version = cmd_args.version
            self.verbose = cmd_args.verbose
            self.silent = cmd_args.silent
            self.files = cmd_args.files
            self.recursive = cmd_args.recursive
            self.schema_dir = cmd_args.schema_dir
            self.disabled = cmd_args.disabled
            self.enabled = cmd_args.enabled
            self.strict = cmd_args.strict
            self.strict_types = cmd_args.strict_types
            self.strict_properties = cmd_args.strict_properties
            self.no_cache = cmd_args.no_cache
            self.refresh_cache = cmd_args.refresh_cache
            self.clear_cache = cmd_args.clear_cache
            self.enforce_refs = cmd_args.enforce_refs
        else:
            # input options
            self.version = version
            self.files = files
            self.recursive = recursive
            self.schema_dir = schema_dir

            # output options
            self.verbose = verbose
            self.silent = silent
            self.strict = strict
            self.strict_types = strict_types
            self.strict_properties = strict_properties
            self.disabled = disabled
            self.enabled = enabled
            self.enforce_refs = enforce_refs

            # cache options
            self.no_cache = no_cache
            self.refresh_cache = refresh_cache
            self.clear_cache = clear_cache

        # Set the output level (e.g., quiet vs. verbose)
        if self.silent and self.verbose:
            raise ValueError('Error: Output can either be silent or verbose, but not both.')
        set_level(self.verbose)
        set_silent(self.silent)

        if self.version == '2.0':
            check_codes = CHECK_CODES20
        else:  # Default version
            check_codes = CHECK_CODES21

        # Convert string of comma-separated checks to a list,
        # and convert check code numbers to names
        if self.disabled:
            self.disabled = self.disabled.split(',')
            self.disabled = [check_codes[x] if x in check_codes else x
                             for x in self.disabled]
        if self.enabled:
            self.enabled = self.enabled.split(',')
            self.enabled = [check_codes[x] if x in check_codes else x
                            for x in self.enabled]


def has_cyber_observable_data(instance):
    """Return True only if the given instance is an observed-data object
    containing STIX Cyber Observable objects.
    """
    if (instance['type'] == 'observed-data' and
            'objects' in instance and
            type(instance['objects']) is dict):
        return True
    return False


def cyber_observable_check(original_function):
    """Decorator for functions that require cyber observable data.
    """
    def new_function(*args, **kwargs):
        if not has_cyber_observable_data(args[0]):
            return
        func = original_function(*args, **kwargs)
        if isinstance(func, Iterable):
            for x in original_function(*args, **kwargs):
                yield x
    new_function.__name__ = original_function.__name__
    return new_function


def init_requests_cache(refresh_cache=False):
    """
    Initializes a cache which the ``requests`` library will consult for
    responses, before making network requests.

    :param refresh_cache: Whether the cache should be cleared out
    """
    # Cache data from external sources; used in some checks
    dirs = AppDirs("stix2-validator", "OASIS")
    # Create cache dir if doesn't exist
    try:
        os.makedirs(dirs.user_cache_dir)
    except OSError as e:
        if e.errno != errno.EEXIST:
            raise
    requests_cache.install_cache(
        cache_name=os.path.join(dirs.user_cache_dir, 'py{}cache'.format(
            sys.version_info[0])),
        expire_after=datetime.timedelta(weeks=1))

    if refresh_cache:
        clear_requests_cache()


def clear_requests_cache():
    """
    Clears all cached responses.
    """
    now = datetime.datetime.utcnow()
    requests_cache.get_cache().remove_old_entries(now)<|MERGE_RESOLUTION|>--- conflicted
+++ resolved
@@ -10,15 +10,11 @@
 from appdirs import AppDirs
 import requests_cache
 
-<<<<<<< HEAD
-from .output import error, set_level, set_silent
+from .output import set_level, set_silent
 from .v20.enums import CHECK_CODES as CHECK_CODES20
 from .v21.enums import CHECK_CODES as CHECK_CODES21
 
 DEFAULT_VER = "2.1"
-=======
-from .output import set_level, set_silent
->>>>>>> 3bd23a73
 
 CODES_TABLE = """
 The following is a table of all the recommended "best practice" checks which
