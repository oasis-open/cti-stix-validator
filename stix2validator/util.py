--- conflicted
+++ resolved
@@ -432,7 +432,6 @@
     return False
 
 
-<<<<<<< HEAD
 def cyber_observable_check(version, observed=False):
     def inner_cyber_observable_check(original_function):
         """Decorator for functions that require cyber observable data.
@@ -466,7 +465,8 @@
         new_function.__name__ = original_function.__name__
         return new_function
     return inner_cyber_observable_check
-=======
+
+
 def check_spec(instance, options):
     """ Checks to see if there are differences in command-line option
     provided spec_version and the spec_version found with bundles
@@ -491,21 +491,6 @@
     return warnings
 
 
-def cyber_observable_check(original_function):
-    """Decorator for functions that require cyber observable data.
-    """
-    def new_function(*args, **kwargs):
-        if not has_cyber_observable_data(args[0]):
-            return
-        func = original_function(*args, **kwargs)
-        if isinstance(func, Iterable):
-            for x in original_function(*args, **kwargs):
-                yield x
-    new_function.__name__ = original_function.__name__
-    return new_function
->>>>>>> 38ddb692
-
-
 def init_requests_cache(refresh_cache=False):
     """
     Initializes a cache which the ``requests`` library will consult for
