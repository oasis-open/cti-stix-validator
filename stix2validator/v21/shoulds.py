"""Recommended (SHOULD) requirement checking functions

To add a new check:
- in this module:
    - define a new function
    - add the function to CHECKS
    - add the function to list_shoulds()
- in enums.py:
    - add the check code and name to CHECK_CODES
- in util.py:
    - add the check code and name to table
- in docs/best-practices:
    - add the check code and name to table
"""

<<<<<<< HEAD
from collections import Iterable, Mapping
=======
from collections.abc import Iterable
>>>>>>> 7e8177e9
from itertools import chain
import re
import uuid

from six import string_types
from stix2patterns.v21.pattern import Pattern

from . import enums
from ..errors import PatternError
from ..output import info
from ..util import cyber_observable_check, has_cyber_observable_data
from ..v20.shoulds import enforce_relationship_refs
from .errors import JSONError
from .musts import (CUSTOM_EXT_LAX_PREFIX_RE, CUSTOM_EXT_PREFIX_RE,
                    CUSTOM_PROPERTY_LAX_PREFIX_RE, CUSTOM_PROPERTY_PREFIX_RE,
                    CUSTOM_TYPE_LAX_PREFIX_RE, CUSTOM_TYPE_PREFIX_RE)

PROTOCOL_RE = re.compile(r'^[a-zA-Z0-9-]{1,15}$')


def custom_prefix_strict(instance):
    """Ensure custom content follows strict naming style conventions.
    """
    for error in chain(custom_object_prefix_strict(instance),
                       custom_property_prefix_strict(instance),
                       custom_observable_object_prefix_strict(instance),
                       custom_object_extension_prefix_strict(instance),
                       custom_observable_properties_prefix_strict(instance)):
        yield error


def custom_prefix_lax(instance):
    """Ensure custom content follows lenient naming style conventions
    for forward-compatibility.
    """
    for error in chain(custom_object_prefix_lax(instance),
                       custom_property_prefix_lax(instance),
                       custom_observable_object_prefix_lax(instance),
                       custom_object_extension_prefix_lax(instance),
                       custom_observable_properties_prefix_lax(instance)):
        yield error


def custom_object_prefix_strict(instance):
    """Ensure custom objects follow strict naming style conventions.
    """
    if (instance['type'] not in enums.TYPES and
            instance['type'] not in enums.RESERVED_OBJECTS and
            instance['type'] not in enums.OBSERVABLE_TYPES and
            not CUSTOM_TYPE_PREFIX_RE.match(instance['type'])):
        yield JSONError("Custom object type '%s' should start with 'x-' "
                        "followed by a source unique identifier (like a "
                        "domain name with dots replaced by hyphens), a hyphen "
                        "and then the name." % instance['type'],
                        instance['id'], 'custom-prefix')


def custom_object_prefix_lax(instance):
    """Ensure custom objects follow lenient naming style conventions
    for forward-compatibility.
    """
    if (instance['type'] not in enums.TYPES and
            instance['type'] not in enums.RESERVED_OBJECTS and
            not CUSTOM_TYPE_LAX_PREFIX_RE.match(instance['type'])
            and instance['type'] not in enums.OBSERVABLE_TYPES):
        yield JSONError("Custom object type '%s' should start with 'x-' in "
                        "order to be compatible with future versions of the "
                        "STIX 2 specification." % instance['type'],
                        instance['id'], 'custom-prefix-lax')


def custom_property_prefix_strict(instance):
    """Ensure custom properties follow strict naming style conventions.

    Does not check property names in custom objects.
    """
    for prop_name in instance.keys():
        if (instance['type'] in enums.PROPERTIES and
                prop_name not in enums.PROPERTIES[instance['type']] and
                prop_name not in enums.RESERVED_PROPERTIES and
                not CUSTOM_PROPERTY_PREFIX_RE.match(prop_name)):

            yield JSONError("Custom property '%s' should have a type that "
                            "starts with 'x_' followed by a source unique "
                            "identifier (like a domain name with dots "
                            "replaced by hyphen), a hyphen and then the name."
                            % prop_name, instance['id'],
                            'custom-prefix')


def custom_property_prefix_lax(instance):
    """Ensure custom properties follow lenient naming style conventions
    for forward-compatibility.

    Does not check property names in custom objects.
    """
    for prop_name in instance.keys():
        if (instance['type'] in enums.PROPERTIES and
                prop_name not in enums.PROPERTIES[instance['type']] and
                prop_name not in enums.RESERVED_PROPERTIES and
                not CUSTOM_PROPERTY_LAX_PREFIX_RE.match(prop_name)):
            yield JSONError("Custom property '%s' should have a type that "
                            "starts with 'x_' in order to be compatible with "
                            "future versions of the STIX 2 specification." %
                            prop_name, instance['id'],
                            'custom-prefix-lax')


def deprecated_property_check(instance):
    """Check to see if any included properties are deprecated within the spec
    """
    if instance['type'] not in enums.DEPRECATED_PROPERTIES:
        return

    properties = enums.DEPRECATED_PROPERTIES[instance['type']]
    for property_type in properties:
        if property_type in instance:
            yield JSONError("Included property '%s' is deprecated within the indicated"
                            " spec version." % property_type, instance['id'],
                            'deprecated-properties')


def indicator_property_check(instance):
    """Check to see if name and decription properties are present
    """
    if instance['type'] != "indicator":
        return
    if "name" not in instance or "description" not in instance:
        yield JSONError("Both the name and description properties SHOULD be"
                        " present.", instance['id'],
                        'indicator-properties')


def uuid_check(instance):
    """Ensure Domain Objects, Relationship Objects, Meta Objects, and Bundles
    use UUIDv4 for their IDs, and Cyber Observables use UUIDv5.

    Process objects are an exception; they are recommended to use UUIDv4.
    """
    if 'id' not in instance:
        return

    object_id = uuid.UUID(instance['id'].split("--")[-1])
    if has_cyber_observable_data(instance, "2.1") and instance['type'] != 'process':
        if object_id.version != 5:
            yield JSONError("Cyber Observable ID value %s is not a valid UUIDv5 ID."
                            % instance['id'], instance['id'], 'uuid-check')
    elif object_id.version != 4:
        yield JSONError("Given ID value %s is not a valid UUIDv4 ID."
                        % instance['id'], instance['id'], 'uuid-check')


def open_vocab_values(instance):
    """Ensure that the values of all properties which use open vocabularies are
    in lowercase and use hyphens instead of spaces or underscores as word
    separators.
    """
    if instance['type'] not in enums.VOCAB_PROPERTIES:
        return

    properties = enums.VOCAB_PROPERTIES[instance['type']]
    for prop in properties:
        if prop in instance:
            if type(instance[prop]) is list:
                values = instance[prop]
            elif type(instance[prop]) is dict:
                return
            else:
                values = [instance[prop]]

            for v in values:
                if not v.islower() or '_' in v or ' ' in v:
                    yield JSONError("Open vocabulary value '%s' should be all"
                                    " lowercase and use hyphens instead of"
                                    " spaces or underscores as word"
                                    " separators." % v, instance['id'],
                                    'open-vocab-format')


def kill_chain_phase_names(instance):
    """Ensure the `kill_chain_name` and `phase_name` properties of
    `kill_chain_phase` objects follow naming style conventions.
    """
    if instance['type'] in enums.KILL_CHAIN_PHASE_USES and 'kill_chain_phases' in instance:
        for phase in instance['kill_chain_phases']:

            if 'kill_chain_name' not in phase:
                # Since this field is required, schemas will already catch the error
                return

            chain_name = phase['kill_chain_name']
            if not chain_name.islower() or '_' in chain_name or ' ' in chain_name:
                yield JSONError("kill_chain_name '%s' should be all lowercase"
                                " and use hyphens instead of spaces or "
                                "underscores as word separators." % chain_name,
                                instance['id'], 'kill-chain-names')

            phase_name = phase['phase_name']
            if not phase_name.islower() or '_' in phase_name or ' ' in phase_name:
                yield JSONError("phase_name '%s' should be all lowercase and "
                                "use hyphens instead of spaces or underscores "
                                "as word separators." % phase_name,
                                instance['id'], 'kill-chain-names')


def check_vocab(instance, vocab, code):
    """Ensure that the open vocabulary specified by `vocab` is used properly.

    This checks properties of objects specified in the appropriate `_USES`
    dictionary to determine which properties SHOULD use the given vocabulary,
    then checks that the values in those properties are from the vocabulary.
    """
    vocab_uses = getattr(enums, vocab + "_USES")
    for k in vocab_uses.keys():
        if instance['type'] == k:
            for prop in vocab_uses[k]:
                if prop not in instance:
                    continue

                vocab_ov = getattr(enums, vocab + "_OV")
                if type(instance[prop]) is list:
                    is_in = set(instance[prop]).issubset(set(vocab_ov))
                else:
                    is_in = instance[prop] in vocab_ov

                if not is_in:
                    vocab_name = vocab.replace('_', '-').lower()
                    yield JSONError("%s contains a value not in the %s-ov "
                                    "vocabulary." % (prop, vocab_name),
                                    instance['id'], code)


def vocab_attack_motivation(instance):
    return check_vocab(instance, "ATTACK_MOTIVATION",
                       'attack-motivation')


def vocab_attack_resource_level(instance):
    return check_vocab(instance, "ATTACK_RESOURCE_LEVEL",
                       'attack-resource-level')


def vocab_grouping_context(instance):
    return check_vocab(instance, "GROUPING_CONTEXT",
                       'grouping-context')


def vocab_identity_class(instance):
    return check_vocab(instance, "IDENTITY_CLASS",
                       'identity-class')


def vocab_implementation_languages(instance):
    return check_vocab(instance, "IMPLEMENTATION_LANGUAGES",
                       'implementation-languages')


def vocab_indicator_types(instance):
    return check_vocab(instance, "INDICATOR_TYPE",
                       'indicator-types')


def vocab_infrastructure_types(instance):
    return check_vocab(instance, "INFRASTRUCTURE_TYPE",
                       'infrastructure-types')


def vocab_industry_sector(instance):
    return check_vocab(instance, "INDUSTRY_SECTOR",
                       'industry-sector')


def vocab_malware_types(instance):
    return check_vocab(instance, "MALWARE_TYPE",
                       'malware-types')


def vocab_malware_result(instance):
    return check_vocab(instance, "MALWARE_RESULT",
                       'malware-result')


def vocab_malware_capabilities(instance):
    return check_vocab(instance, "MALWARE_CAPABILITIES",
                       'malware-capabilities')


def vocab_processor_architecture(instance):
    return check_vocab(instance, "PROCESSOR_ARCHITECTURE",
                       'processor-architecture')


def vocab_report_types(instance):
    return check_vocab(instance, "REPORT_TYPE",
                       'report-types')


def vocab_threat_actor_types(instance):
    return check_vocab(instance, "THREAT_ACTOR_TYPE",
                       'threat-actor-types')


def vocab_threat_actor_role(instance):
    return check_vocab(instance, "THREAT_ACTOR_ROLE",
                       'threat-actor-role')


def vocab_threat_actor_sophistication_level(instance):
    return check_vocab(instance, "THREAT_ACTOR_SOPHISTICATION",
                       'threat-actor-sophistication')


def vocab_tool_types(instance):
    return check_vocab(instance, "TOOL_TYPE",
                       'tool-types')


def vocab_region(instance):
    return check_vocab(instance, "REGION",
                       'region')


def vocab_pattern_type(instance):
    return check_vocab(instance, "INDICATOR_PATTERN",
                       'indicator-pattern-types')


def vocab_marking_definition(instance):
    """Ensure that the `definition_type` property of `marking-definition`
    objects is one of the values in the STIX 2.0 specification.
    """
    if (instance['type'] == 'marking-definition' and
            'definition_type' in instance and not
            instance['definition_type'] in enums.MARKING_DEFINITION_TYPES):

        return JSONError("Marking definition `definition_type` should be one "
                         "of: %s." % ', '.join(enums.MARKING_DEFINITION_TYPES),
                         instance['id'], 'marking-definition-type')


def relationships_strict(instance):
    """Ensure that only the relationship types defined in the specification are
    used.
    """
    # Don't check objects that aren't relationships or that are custom objects
    if (instance['type'] != 'relationship' or
            instance['type'] not in enums.TYPES):
        return

    if ('relationship_type' not in instance or 'source_ref' not in instance or
            'target_ref' not in instance):
        # Since these fields are required, schemas will already catch the error
        return

    r_type = instance['relationship_type']
    try:
        r_source = re.search(r"(.+)--", instance['source_ref']).group(1)
        r_target = re.search(r"(.+)--", instance['target_ref']).group(1)
    except (AttributeError, TypeError):
        # Schemas already catch errors of these properties not being strings or
        # not containing the string '--'.
        return

    if (r_type in enums.COMMON_RELATIONSHIPS or
            r_source in enums.NON_SDOS or
            r_target in enums.NON_SDOS):
        # If all objects can have this relationship type, no more checks needed
        # Schemas already catch if source/target type cannot have relationship
        return

    if r_source not in enums.RELATIONSHIPS:
        return JSONError("'%s' is not a suggested relationship source object "
                         "for the '%s' relationship." % (r_source, r_type),
                         instance['id'], 'relationship-types')

    if r_type not in enums.RELATIONSHIPS[r_source]:
        return JSONError("'%s' is not a suggested relationship type for '%s' "
                         "objects." % (r_type, r_source), instance['id'],
                         'relationship-types')

    if r_target not in enums.RELATIONSHIPS[r_source][r_type]:
        return JSONError("'%s' is not a suggested relationship target object "
                         "for '%s' objects with the '%s' relationship."
                         % (r_target, r_source, r_type), instance['id'],
                         'relationship-types')


def valid_hash_value(hashname):
    """Return true if given value is a valid, recommended hash name according
    to the STIX 2 specification.
    """
    custom_hash_prefix_re = re.compile(r"^x_")
    if hashname in enums.HASH_ALGO_OV or custom_hash_prefix_re.match(hashname):
        return True
    else:
        return False


@cyber_observable_check("2.1")
def vocab_hash_algo(instance):
    """Ensure objects with 'hashes' properties only use values from the
    hash-algorithm-ov vocabulary.
    """
    key = instance['id']
    if 'type' not in instance:
        return

    if instance['type'] in ['file', 'artifact', 'x509-certificate'] and 'hashes' in instance:
        hashes = instance['hashes']
        for h in hashes:
            if not (valid_hash_value(h)):
                yield JSONError("Object '%s' has a 'hashes' dictionary"
                                " with a hash of type '%s', which is not a "
                                "value in the hash-algorithm-ov vocabulary nor a "
                                "custom value prepended with 'x_'."
                                % (key, h), instance['id'], 'hash-algo')

    if instance['type'] == 'file' and 'extensions' in instance:
        # if 'ntfs-ext' in instance['extensions'] and 'alternate_data_streams' in instance['extensions']['ntfs-ext']:
        try:
            ads = instance['extensions']['ntfs-ext']['alternate_data_streams']
        except (KeyError, TypeError):
            pass
        else:
            for datastream in ads:
                if 'hashes' not in datastream:
                    continue
                for h in datastream['hashes']:
                    if not (valid_hash_value(h)):
                        yield JSONError("Object '%s' has an NTFS extension"
                                        " with an alternate data stream that has a"
                                        " 'hashes' dictionary with a hash of type "
                                        "'%s', which is not a value in the "
                                        "hash-algorithm-ov vocabulary nor a custom "
                                        "value prepended with 'x_'."
                                        % (key, h), instance['id'], 'hash-algo')

        try:
            head_hashes = instance['extensions']['windows-pebinary-ext']['file_header_hashes']
        except (KeyError, TypeError):
            pass
        else:
            for h in head_hashes:
                if not (valid_hash_value(h)):
                    yield JSONError("Object '%s' has a Windows PE Binary "
                                    "File extension with a file header hash of "
                                    "'%s', which is not a value in the "
                                    "hash-algorithm-ov vocabulary nor a custom value "
                                    "prepended with 'x_'."
                                    % (key, h), instance['id'], 'hash-algo')

        try:
            hashes = instance['extensions']['windows-pebinary-ext']['optional_header']['hashes']
        except (KeyError, TypeError):
            pass
        else:
            for h in hashes:
                if not (valid_hash_value(h)):
                    yield JSONError("Object '%s' has a Windows PE Binary "
                                    "File extension with an optional header that "
                                    "has a hash of '%s', which is not a value in "
                                    "the hash-algorithm-ov vocabulary nor a custom "
                                    "value prepended with 'x_'."
                                    % (key, h), instance['id'], 'hash-algo')

        try:
            sections = instance['extensions']['windows-pebinary-ext']['sections']
        except (KeyError, TypeError):
            pass
        else:
            for s in sections:
                if 'hashes' not in s:
                    continue
                for h in s['hashes']:
                    if not (valid_hash_value(h)):
                        yield JSONError("Object '%s' has a Windows PE "
                                        "Binary File extension with a section that"
                                        " has a hash of '%s', which is not a value"
                                        " in the hash-algorithm-ov vocabulary nor a "
                                        "custom value prepended with 'x_'."
                                        % (key, h), instance['id'], 'hash-algo')


@cyber_observable_check("2.1")
def vocab_windows_pebinary_type(instance):
    """Ensure file objects with the windows-pebinary-ext extension have a
    'pe-type' property that is from the windows-pebinary-type-ov vocabulary.
    """
    key = instance['id']
    if 'type' in instance and instance['type'] == 'file':
        try:
            pe_type = instance['extensions']['windows-pebinary-ext']['pe_type']
        except (KeyError, TypeError):
            return
        if pe_type not in enums.WINDOWS_PEBINARY_TYPE_OV:
            yield JSONError("Object '%s' has a Windows PE Binary File "
                            "extension with a 'pe_type' of '%s', which is not a "
                            "value in the windows-pebinary-type-ov vocabulary."
                            % (key, pe_type), instance['id'],
                            'windows-pebinary-type')


@cyber_observable_check("2.1")
def vocab_account_type(instance):
    """Ensure a user-account objects' 'account-type' property is from the
    account-type-ov vocabulary.
    """
    key = instance['id']
    if 'type' in instance and instance['type'] == 'user-account':
        try:
            acct_type = instance['account_type']
        except KeyError:
            return
        if acct_type not in enums.ACCOUNT_TYPE_OV:
            yield JSONError("Object '%s' is a User Account Object "
                            "with an 'account_type' of '%s', which is not a "
                            "value in the account-type-ov vocabulary."
                            % (key, acct_type), instance['id'], 'account-type')


@cyber_observable_check("2.1", True)
def observable_object_keys(instance):
    """Ensure observable-objects keys are non-negative integers.
    """
    digits_re = re.compile(r"^\d+$")
    if instance['type'] == 'observed-data':
        for key in instance['objects']:
            if not digits_re.match(key):
                yield JSONError("'%s' is not a good key value. Observable Objects "
                                "should use non-negative integers for their keys."
                                % key, instance['id'], 'observable-object-keys')


def test_dict_keys(item, inst_id):
    """Recursively generate errors for incorrectly formatted cyber observable
    dictionary keys.
    """
    not_caps_re = re.compile(r"^[^A-Z]+$")
    for k, v in item.items():
        if not not_caps_re.match(k):
            yield JSONError("As a dictionary key, '%s' should be lowercase."
                            % k, inst_id, 'observable-dictionary-keys')

        if type(v) is dict and k not in enums.OBSERVABLE_DICT_KEY_EXCEPTIONS:
            for error in test_dict_keys(v, inst_id):
                yield error


@cyber_observable_check("2.1")
def observable_dictionary_keys(instance):
    """Ensure dictionaries in the cyber observable layer have lowercase keys
    no longer than 30 characters.
    """
    for error in test_dict_keys(instance, instance['id']):
        yield error


@cyber_observable_check("2.1")
def custom_observable_object_prefix_strict(instance):
    """Ensure custom observable objects follow strict naming style conventions.
    """
    if ('type' in instance and instance['type'] not in enums.OBSERVABLE_TYPES and
            instance['type'] not in enums.OBSERVABLE_RESERVED_OBJECTS and
            not CUSTOM_TYPE_PREFIX_RE.match(instance['type'])):
        yield JSONError("Custom Observable Object type '%s' should start "
                        "with 'x-' followed by a source unique identifier "
                        "(like a domain name with dots replaced by "
                        "hyphens), a hyphen and then the name."
                        % instance['type'], instance['id'],
                        'custom-prefix')


@cyber_observable_check("2.1")
def custom_observable_object_prefix_lax(instance):
    """Ensure custom observable objects follow naming style conventions.
    """
    if ('type' in instance and instance['type'] not in enums.OBSERVABLE_TYPES and
            instance['type'] not in enums.OBSERVABLE_RESERVED_OBJECTS and
            not CUSTOM_TYPE_LAX_PREFIX_RE.match(instance['type'])):
        yield JSONError("Custom Observable Object type '%s' should start "
                        "with 'x-'."
                        % instance['type'], instance['id'],
                        'custom-prefix-lax')


@cyber_observable_check("2.1")
def custom_object_extension_prefix_strict(instance):
    """Ensure custom observable object extensions follow strict naming style
    conventions.
    """
    if not ('extensions' in instance and isinstance(instance['extensions'], Mapping)
            and 'type' in instance and instance['type'] in enums.OBSERVABLE_EXTENSIONS):
        return
    for ext_key in instance['extensions']:
        if (ext_key not in enums.OBSERVABLE_EXTENSIONS[instance['type']] and
                not CUSTOM_EXT_PREFIX_RE.match(ext_key)):
            yield JSONError("Custom Cyber Observable Object extension type"
                            " '%s' should start with 'x-' followed by a source "
                            "unique identifier (like a domain name with dots "
                            "replaced by hyphens), a hyphen and then the name."
                            % ext_key, instance['id'],
                            'custom-prefix')


@cyber_observable_check("2.1")
def custom_object_extension_prefix_lax(instance):
    """Ensure custom observable object extensions follow naming style
    conventions.
    """
    if not ('extensions' in instance and 'type' in instance and
            instance['type'] in enums.OBSERVABLE_EXTENSIONS):
        return
    for ext_key in instance['extensions']:
        if (ext_key not in enums.OBSERVABLE_EXTENSIONS[instance['type']] and
                not CUSTOM_EXT_LAX_PREFIX_RE.match(ext_key)):
            yield JSONError("Custom Cyber Observable Object extension type"
                            " '%s' should start with 'x-'."
                            % ext_key, instance['id'],
                            'custom-prefix-lax')


@cyber_observable_check("2.1")
def custom_observable_properties_prefix_strict(instance):
    """Ensure observable object custom properties follow strict naming style
    conventions.
    """
    if 'type' not in instance:
        return
    type_ = instance['type']

    for prop in instance:
        # Check objects' properties
        if (type_ in enums.OBSERVABLE_PROPERTIES and
            prop not in enums.OBSERVABLE_PROPERTIES[type_] and
                not CUSTOM_PROPERTY_PREFIX_RE.match(prop)):
            yield JSONError("Cyber Observable Object custom property '%s' "
                            "should start with 'x_' followed by a source "
                            "unique identifier (like a domain name with "
                            "dots replaced by hyphens), a hyphen and then the"
                            " name."
                            % prop, instance['id'],
                            'custom-prefix')
        # Check properties of embedded cyber observable types
        if (type_ in enums.OBSERVABLE_EMBEDDED_PROPERTIES and
                prop in enums.OBSERVABLE_EMBEDDED_PROPERTIES[type_]):
            for embed_prop in instance[prop]:
                if isinstance(embed_prop, dict):
                    for embedded in embed_prop:
                        if (embedded not in enums.OBSERVABLE_EMBEDDED_PROPERTIES[type_][prop] and
                                not CUSTOM_PROPERTY_PREFIX_RE.match(embedded)):
                            yield JSONError("Cyber Observable Object custom "
                                            "property '%s' in the %s property of "
                                            "%s object should start with 'x_' "
                                            "followed by a source unique "
                                            "identifier (like a domain name with "
                                            "dots replaced by hyphens), a hyphen and "
                                            "then the name."
                                            % (embedded, prop, type_), instance['id'],
                                            'custom-prefix')
                elif (embed_prop not in enums.OBSERVABLE_EMBEDDED_PROPERTIES[type_][prop] and
                        not CUSTOM_PROPERTY_PREFIX_RE.match(embed_prop)):
                    yield JSONError("Cyber Observable Object custom "
                                    "property '%s' in the %s property of "
                                    "%s object should start with 'x_' "
                                    "followed by a source unique "
                                    "identifier (like a domain name with "
                                    "dots replaced by hyphens), a hyphen and "
                                    "then the name."
                                    % (embed_prop, prop, type_), instance['id'],
                                    'custom-prefix')

    # Check object extensions' properties
    if type_ in enums.OBSERVABLE_EXTENSIONS and 'extensions' in instance:
        for ext_key in instance['extensions']:

            if ext_key in enums.OBSERVABLE_EXTENSIONS[type_]:
                for ext_prop in instance['extensions'][ext_key]:
                    if (ext_prop not in enums.OBSERVABLE_EXTENSION_PROPERTIES[ext_key] and
                            not CUSTOM_PROPERTY_PREFIX_RE.match(ext_prop)):
                        yield JSONError("Cyber Observable Object custom "
                                        "property '%s' in the %s extension "
                                        "should start with 'x_' followed by a "
                                        "source unique identifier (like a "
                                        "domain name with dots replaced by "
                                        "hyphens), a hyphen and then the name."
                                        % (ext_prop, ext_key), instance['id'],
                                        'custom-prefix')

            if ext_key in enums.OBSERVABLE_EXTENSIONS[type_]:
                for ext_prop in instance['extensions'][ext_key]:
                    if (ext_key in enums.OBSERVABLE_EXTENSION_EMBEDDED_PROPERTIES and
                            ext_prop in enums.OBSERVABLE_EXTENSION_EMBEDDED_PROPERTIES[ext_key]):
                        for embed_prop in instance['extensions'][ext_key][ext_prop]:
                            if not (isinstance(embed_prop, Iterable) and not isinstance(embed_prop, string_types)):
                                embed_prop = [embed_prop]
                            for p in embed_prop:
                                if (p not in enums.OBSERVABLE_EXTENSION_EMBEDDED_PROPERTIES[ext_key][ext_prop] and
                                        not CUSTOM_PROPERTY_PREFIX_RE.match(p)):
                                    yield JSONError("Cyber Observable Object "
                                                    "custom property '%s' in the %s "
                                                    "property of the %s extension should "
                                                    "start with 'x_' followed by a source "
                                                    "unique identifier (like a domain name"
                                                    " with dots replaced by hyphens), a "
                                                    "hyphen and then the name."
                                                    % (p, ext_prop, ext_key), instance['id'],
                                                    'custom-prefix')


@cyber_observable_check("2.1")
def custom_observable_properties_prefix_lax(instance):
    """Ensure observable object custom properties follow naming style
    conventions.
    """
    if 'type' not in instance:
        return
    type_ = instance['type']

    for prop in instance:
        # Check objects' properties
        if (type_ in enums.OBSERVABLE_PROPERTIES and
            prop not in enums.OBSERVABLE_PROPERTIES[type_] and
                not CUSTOM_PROPERTY_LAX_PREFIX_RE.match(prop)):
            yield JSONError("Cyber Observable Object custom property '%s' "
                            "should start with 'x_'."
                            % prop, instance['id'],
                            'custom-prefix-lax')
        # Check properties of embedded cyber observable types
        if (type_ in enums.OBSERVABLE_EMBEDDED_PROPERTIES and
                prop in enums.OBSERVABLE_EMBEDDED_PROPERTIES[type_]):
            for embed_prop in instance[prop]:
                if isinstance(embed_prop, dict):
                    for embedded in embed_prop:
                        if (embedded not in enums.OBSERVABLE_EMBEDDED_PROPERTIES[type_][prop] and
                                not CUSTOM_PROPERTY_LAX_PREFIX_RE.match(embedded)):
                            yield JSONError("Cyber Observable Object custom "
                                            "property '%s' in the %s property of "
                                            "%s object should start with 'x_'."
                                            % (embedded, prop, type_), instance['id'],
                                            'custom-prefix-lax')
                elif (embed_prop not in enums.OBSERVABLE_EMBEDDED_PROPERTIES[type_][prop] and
                        not CUSTOM_PROPERTY_LAX_PREFIX_RE.match(embed_prop)):
                    yield JSONError("Cyber Observable Object custom "
                                    "property '%s' in the %s property of "
                                    "%s object should start with 'x_'."
                                    % (embed_prop, prop, type_), instance['id'],
                                    'custom-prefix-lax')

    # Check object extensions' properties
    if type_ in enums.OBSERVABLE_EXTENSIONS and 'extensions' in instance:
        for ext_key in instance['extensions']:

            if ext_key in enums.OBSERVABLE_EXTENSIONS[type_]:
                for ext_prop in instance['extensions'][ext_key]:
                    if (ext_prop not in enums.OBSERVABLE_EXTENSION_PROPERTIES[ext_key] and
                            not CUSTOM_PROPERTY_LAX_PREFIX_RE.match(ext_prop)):
                        yield JSONError("Cyber Observable Object custom "
                                        "property '%s' in the %s extension "
                                        "should start with 'x_'."
                                        % (ext_prop, ext_key), instance['id'],
                                        'custom-prefix-lax')

            if ext_key in enums.OBSERVABLE_EXTENSIONS[type_]:
                for ext_prop in instance['extensions'][ext_key]:
                    if (ext_key in enums.OBSERVABLE_EXTENSION_EMBEDDED_PROPERTIES and
                            ext_prop in enums.OBSERVABLE_EXTENSION_EMBEDDED_PROPERTIES[ext_key]):
                        for embed_prop in instance['extensions'][ext_key][ext_prop]:
                            if not (isinstance(embed_prop, Iterable) and not isinstance(embed_prop, string_types)):
                                embed_prop = [embed_prop]
                            for p in embed_prop:
                                if (p not in enums.OBSERVABLE_EXTENSION_EMBEDDED_PROPERTIES[ext_key][ext_prop] and
                                        not CUSTOM_PROPERTY_LAX_PREFIX_RE.match(p)):
                                    yield JSONError("Cyber Observable Object "
                                                    "custom property '%s' in the %s "
                                                    "property of the %s extension should "
                                                    "start with 'x_'."
                                                    % (p, ext_prop, ext_key), instance['id'],
                                                    'custom-prefix-lax')


@cyber_observable_check("2.1")
def network_traffic_ports(instance):
    """Ensure network-traffic objects contain both src_port and dst_port.
    """
    if ('type' in instance and instance['type'] == 'network-traffic' and
            ('src_port' not in instance or 'dst_port' not in instance)):
        yield JSONError("The Network Traffic object '%s' should contain "
                        "both the 'src_port' and 'dst_port' properties."
                        % instance['id'], instance['id'], 'network-traffic-ports')


@cyber_observable_check("2.1")
def mime_type(instance):
    """Ensure the 'mime_type' property of file objects comes from the Template
    column in the IANA media type registry.
    """
    mime_pattern = re.compile(r'^(application|audio|font|image|message|model'
                              '|multipart|text|video)/[a-zA-Z0-9.+_-]+')
    if 'type' in instance and instance['type'] == 'file' and 'mime_type' in instance:
        if enums.media_types():
            if instance['mime_type'] not in enums.media_types():
                yield JSONError("The 'mime_type' property of object '%s' "
                                "('%s') should be an IANA registered MIME "
                                "Type of the form 'type/subtype'."
                                % (instance['id'], instance['mime_type']), instance['id'],
                                'mime-type')
        else:
            info("Can't reach IANA website; using regex for mime types.")
            if not mime_pattern.match(instance['mime_type']):
                yield JSONError("The 'mime_type' property of object '%s' "
                                "('%s') should be an IANA MIME Type of the"
                                " form 'type/subtype'."
                                % (instance['id'], instance['mime_type']), instance['id'],
                                'mime-type')


@cyber_observable_check("2.1")
def protocols(instance):
    """Ensure the 'protocols' property of network-traffic objects contains only
    values from the IANA Service Name and Transport Protocol Port Number
    Registry.
    """
    if ('type' in instance and instance['type'] == 'network-traffic' and
            'protocols' in instance):
        for prot in instance['protocols']:
            if enums.protocols():
                if prot not in enums.protocols():
                    yield JSONError("The 'protocols' property of object "
                                    "'%s' contains a value ('%s') not in "
                                    "IANA Service Name and Transport "
                                    "Protocol Port Number Registry."
                                    % (instance['id'], prot), instance['id'],
                                    'protocols')
            else:
                info("Can't reach IANA website; using regex for protocols.")
                if not PROTOCOL_RE.match(prot):
                    yield JSONError("The 'protocols' property of object "
                                    "'%s' contains a value ('%s') not in "
                                    "IANA Service Name and Transport "
                                    "Protocol Port Number Registry."
                                    % (instance['id'], prot), instance['id'],
                                    'protocols')


@cyber_observable_check("2.1")
def ipfix(instance):
    """Ensure the 'ipfix' property of network-traffic objects contains only
    values from the IANA IP Flow Information Export (IPFIX) Entities Registry.
    """
    ipf_pattern = re.compile(r'^[a-z][a-zA-Z0-9]+')
    if ('type' in instance and instance['type'] == 'network-traffic' and
            'ipfix' in instance):
        for ipf in instance['ipfix']:
            if enums.ipfix():
                if ipf not in enums.ipfix():
                    yield JSONError("The 'ipfix' property of object "
                                    "'%s' contains a key ('%s') not in "
                                    "IANA IP Flow Information Export "
                                    "(IPFIX) Entities Registry."
                                    % (instance['id'], ipf), instance['id'],
                                    'ipfix')
            else:
                info("Can't reach IANA website; using regex for ipfix.")
                if not ipf_pattern.match(ipf):
                    yield JSONError("The 'ipfix' property of object "
                                    "'%s' contains a key ('%s') not in "
                                    "IANA IP Flow Information Export "
                                    "(IPFIX) Entities Registry."
                                    % (instance['id'], ipf), instance['id'],
                                    'ipfix')


@cyber_observable_check("2.1")
def http_request_headers(instance):
    """Ensure the keys of the 'request_headers' property of the http-request-
    ext extension of network-traffic objects conform to the format for HTTP
    request headers. Use a regex because there isn't a definitive source.
    https://www.iana.org/assignments/message-headers/message-headers.xhtml does
    not differentiate between request and response headers, and leaves out
    several common non-standard request fields listed elsewhere.
    """
    if 'type' in instance and instance['type'] == 'network-traffic':
        try:
            headers = instance['extensions']['http-request-ext']['request_header']
        except (KeyError, TypeError):
            return

        for hdr in headers:
            if hdr not in enums.HTTP_REQUEST_HEADERS:
                yield JSONError("The 'request_header' property of object "
                                "'%s' contains an invalid HTTP request "
                                "header ('%s')."
                                % (instance['id'], hdr), instance['id'],
                                'http-request-headers')


@cyber_observable_check("2.1")
def socket_options(instance):
    """Ensure the keys of the 'options' property of the socket-ext extension of
    network-traffic objects are only valid socket options (SO_*).
    """
    if 'type' in instance and instance['type'] == 'network-traffic':
        try:
            options = instance['extensions']['socket-ext']['options']
        except (KeyError, TypeError):
            return

        for opt in options:
            if opt not in enums.SOCKET_OPTIONS:
                yield JSONError("The 'options' property of object '%s' "
                                "contains a key ('%s') that is not a valid"
                                " socket option (SO|ICMP|ICMP6|IP|IPV6|MCAST|TCP|IRLMP)_*."
                                % (instance['id'], opt), instance['id'], 'socket-options')


@cyber_observable_check("2.1")
def pdf_doc_info(instance):
    """Ensure the keys of the 'document_info_dict' property of the pdf-ext
    extension of file objects are only valid PDF Document Information
    Dictionary Keys.
    """
    if 'type' in instance and instance['type'] == 'file':
        try:
            did = instance['extensions']['pdf-ext']['document_info_dict']
        except (KeyError, TypeError):
            return

        for elem in did:
            if elem not in enums.PDF_DID:
                yield JSONError("The 'document_info_dict' property of "
                                "object '%s' contains a key ('%s') that is"
                                " not a valid PDF Document Information "
                                "Dictionary key."
                                % (instance['id'], elem), instance['id'],
                                'pdf-doc-info')


def countries(instance):
    """Ensure that the `country` property of `location` objects is a valid
    ISO 3166-1 ALPHA-2 Code.
    """
    if (instance['type'] == 'location' and 'country' in instance and not
            instance['country'].upper() in enums.COUNTRY_CODES):

        return JSONError("Location `country` should be a valid ISO 3166-1 "
                         "ALPHA-2 Code.",
                         instance['id'], 'marking-definition-type')


@cyber_observable_check("2.1")
def windows_process_priority_format(instance):
    """Ensure the 'priority' property of windows-process-ext ends in '_CLASS'.
    """
    class_suffix_re = re.compile(r'.+_CLASS$')
    if 'type' in instance and instance['type'] == 'process':
        try:
            priority = instance['extensions']['windows-process-ext']['priority']
        except (KeyError, TypeError):
            return
        if not class_suffix_re.match(priority):
            yield JSONError("The 'priority' property of object '%s' should"
                            " end in '_CLASS'." % instance['id'], instance['id'],
                            'windows-process-priority-format')


def malware_analysis_product(instance):
    """Ensure product name is all lowercase with words seperated by a dash
    """
    name_re = re.compile(r'^[a-z0-9-]+$')
    if 'product' in instance and instance['type'] == 'malware-analysis':
        p_name = instance['product']
        if not name_re.match(p_name):
            yield JSONError("The 'product' property of object '%s' should"
                            " be all lowercase with words seperated by dash." % instance['id'], instance['id'],
                            'malware-analysis-product')


@cyber_observable_check("2.1")
def hash_length(instance):
    """Ensure keys in 'hashes'-type properties are no more than 30 characters long.
    """
    key = instance['id']
    if 'type' not in instance:
        return

    if instance['type'] == 'file':
        try:
            hashes = instance['hashes']
        except KeyError:
            return
        else:
            for h in hashes:
                if len(h) > 30:
                    return JSONError("Object '%s' has a 'hashes' dictionary"
                                     " with a hash of type '%s', which is "
                                     "longer than 30 characters."
                                     % (key, h), instance['id'], 'hash-length')

        try:
            ads = instance['extensions']['ntfs-ext']['alternate_data_streams']
        except (KeyError, TypeError):
            return
        else:
            for datastream in ads:
                if 'hashes' not in datastream:
                    return
                for h in datastream['hashes']:
                    if len(h) > 30:
                        return JSONError("Object '%s' has an NTFS extension"
                                         " with an alternate data stream that has a"
                                         " 'hashes' dictionary with a hash of type "
                                         "'%s', which is longer than 30 "
                                         "characters."
                                         % (key, h), instance['id'], 'hash-length')

        try:
            head_hashes = instance['extensions']['windows-pebinary-ext']['file_header_hashes']
        except (KeyError, TypeError):
            return
        else:
            for h in head_hashes:
                if len(h) > 30:
                    return JSONError("Object '%s' has a Windows PE Binary "
                                     "File extension with a file header hash of "
                                     "'%s', which is longer than 30 "
                                     "characters."
                                     % (key, h), instance['id'], 'hash-length')

        try:
            hashes = instance['extensions']['windows-pebinary-ext']['optional_header']['hashes']
        except (KeyError, TypeError):
            return
        else:
            for h in hashes:
                if len(h) > 30:
                    return JSONError("Object '%s' has a Windows PE Binary "
                                     "File extension with an optional header that "
                                     "has a hash of '%s', which is longer "
                                     "than 30 characters."
                                     % (key, h), instance['id'], 'hash-length')

        try:
            sections = instance['extensions']['windows-pebinary-ext']['sections']
        except (KeyError, TypeError):
            return
        else:
            for s in sections:
                if 'hashes' not in s:
                    return
                for h in s['hashes']:
                    if len(h) > 30:
                        return JSONError("Object '%s' has a Windows PE "
                                         "Binary File extension with a section that"
                                         " has a hash of '%s', which is "
                                         "longer than 30 characters."
                                         % (key, h), instance['id'], 'hash-length')

    elif instance['type'] == 'artifact' or instance['type'] == 'x509-certificate':
        try:
            hashes = instance['hashes']
        except (KeyError, TypeError):
            return
        else:
            for h in hashes:
                if len(h) > 30:
                    return JSONError("Object '%s' has a 'hashes' dictionary"
                                     " with a hash of type '%s', which is "
                                     "longer than 30 characters."
                                     % (key, h), instance['id'], 'hash-length')


def extref_hashes(instance):
    if 'external_references' in instance:
        for extref in instance['external_references']:
            if 'url' in extref and 'hashes' not in extref:
                src = extref['source_name'] if 'source_name' in extref else ''
                return JSONError("External reference '%s' has a URL but no hash."
                                 % src, instance['id'], 'extref-hashes')


def duplicate_ids(instance):
    """Ensure objects with duplicate IDs have different `modified` timestamps.
    """
    if instance['type'] != 'bundle' or 'objects' not in instance:
        return

    unique_ids = {}
    for obj in instance['objects']:
        if 'id' not in obj or 'modified' not in obj:
            continue
        elif obj['id'] not in unique_ids:
            unique_ids[obj['id']] = obj['modified']
        elif obj['modified'] == unique_ids[obj['id']]:
            yield JSONError("Duplicate ID '%s' has identical `modified` timestamp."
                            " If they are different versions of the same object, "
                            "they should have different `modified` properties."
                            % obj['id'], instance['id'], 'duplicate-ids')


def types_strict(instance):
    """Ensure that no custom object types are used, but only the official ones
    from the specification.
    """
    if instance['type'] not in enums.TYPES:
        yield JSONError("Object type '%s' is not one of those defined in the"
                        " specification." % instance['type'], instance['id'])

    if has_cyber_observable_data(instance, "2.1") and instance['type'] == 'observable-data':
        for key, obj in instance['objects'].items():
            if 'type' in obj and obj['type'] not in enums.OBSERVABLE_TYPES:
                yield JSONError("Observable object %s is type '%s' which is "
                                "not one of those defined in the "
                                "specification."
                                % (key, obj['type']), instance['id'])

    if (instance['type'] == 'indicator' and instance.get('pattern_type', '') == 'stix' and
            isinstance(instance.get('pattern', ''), string_types)):
        pattern = instance['pattern']
        p = Pattern(pattern)
        inspection = p.inspect().comparisons
        for objtype in inspection:
            if objtype not in enums.OBSERVABLE_TYPES:
                yield PatternError("'%s' is not a valid stix observable type"
                                   % objtype, instance['id'])


def properties_strict(instance):
    """Ensure that no custom properties are used, but only the official ones
    from the specification.
    """
    if instance['type'] not in enums.TYPES and instance['type'] not in enums.OBSERVABLE_TYPES:
        return  # only check properties for official objects

    defined_props = enums.PROPERTIES.get(instance['type'], [])
    for prop in instance.keys():
        if prop not in defined_props:
            yield JSONError("Property '%s' is not one of those defined in the"
                            " specification." % prop, instance['id'])

    if has_cyber_observable_data(instance, "2.1"):
        if instance['type'] == 'observable_data':
            for key, obj in instance['objects'].items():
                for error in properties_strict_helper(obj, instance['id']):
                    yield error
        else:
            for error in properties_strict_helper(instance, instance['id']):
                yield error

    if (instance['type'] == 'indicator' and instance.get('pattern_type', '') == 'stix' and
            isinstance(instance.get('pattern', ''), string_types)):
        pattern = instance['pattern']
        p = Pattern(pattern)
        inspection = p.inspect().comparisons
        for objtype, expression_list in inspection.items():
            for exp in expression_list:
                path = exp[0]
                # Get the property name without list index, dictionary key, or referenced object property
                prop = path[0]
                if objtype in enums.OBSERVABLE_PROPERTIES and prop not in enums.OBSERVABLE_PROPERTIES[objtype]:
                    yield PatternError("'%s' is not a valid property for '%s' objects"
                                       % (prop, objtype), instance['id'])


def properties_strict_helper(obj, obj_id):
    type_ = obj.get('type', '')
    if type_ not in enums.OBSERVABLE_PROPERTIES:
        return  # custom observable types handled outside this function
    observable_props = enums.OBSERVABLE_PROPERTIES.get(type_, [])
    embedded_props = enums.OBSERVABLE_EMBEDDED_PROPERTIES.get(type_, {})
    extensions = enums.OBSERVABLE_EXTENSIONS.get(type_, [])
    for prop in obj.keys():
        if prop not in observable_props:
            yield JSONError("Property '%s' is not one of those defined in the"
                            " specification for %s objects."
                            % (prop, type_), obj_id)
        # Check properties of embedded cyber observable types
        elif prop in embedded_props:
            embedded_prop_keys = embedded_props.get(prop, [])
            for embedded_key in obj[prop]:
                if isinstance(embedded_key, dict):
                    for embedded in embedded_key:
                        if embedded not in embedded_prop_keys:
                            yield JSONError("Property '%s' is not one of those defined in the"
                                            " specification for the %s property in %s objects."
                                            % (embedded, prop, type_), obj_id)
                elif embedded_key not in embedded_prop_keys:
                    yield JSONError("Property '%s' is not one of those defined in the"
                                    " specification for the %s property in %s objects."
                                    % (embedded_key, prop, type_), obj_id)

    # Check properties of embedded cyber observable types
    for ext_key in obj.get('extensions', {}):
        if ext_key not in extensions:
            continue  # don't check custom extensions
        extension_props = enums.OBSERVABLE_EXTENSION_PROPERTIES[ext_key]
        for ext_prop in obj['extensions'][ext_key]:
            if ext_prop not in extension_props:
                yield JSONError("Property '%s' is not one of those defined in the"
                                " specification for the %s extension in %s objects."
                                % (ext_prop, ext_key, type_), obj_id)
            embedded_ext_props = enums.OBSERVABLE_EXTENSION_EMBEDDED_PROPERTIES.get(ext_key, {}).get(ext_prop, [])
            if embedded_ext_props:
                for embed_ext_prop in obj['extensions'][ext_key].get(ext_prop, []):
                    if embed_ext_prop not in embedded_ext_props:
                        yield JSONError("Property '%s' in the %s property of the %s extension "
                                        "is not one of those defined in the specification."
                                        % (embed_ext_prop, ext_prop, ext_key), obj_id)


# Mapping of check names to the functions which perform the checks
CHECKS = {
    'all': [
        custom_object_prefix_strict,
        custom_property_prefix_strict,
        uuid_check,
        open_vocab_values,
        kill_chain_phase_names,
        observable_object_keys,
        observable_dictionary_keys,
        custom_observable_object_prefix_strict,
        custom_object_extension_prefix_strict,
        custom_observable_properties_prefix_strict,
        malware_analysis_product,
        windows_process_priority_format,
        hash_length,
        vocab_marking_definition,
        relationships_strict,
        duplicate_ids,
        vocab_attack_motivation,
        vocab_attack_resource_level,
        vocab_grouping_context,
        vocab_implementation_languages,
        vocab_infrastructure_types,
        vocab_malware_capabilities,
        vocab_malware_result,
        vocab_processor_architecture,
        vocab_identity_class,
        vocab_indicator_types,
        vocab_industry_sector,
        vocab_malware_types,
        vocab_pattern_type,
        vocab_report_types,
        vocab_threat_actor_types,
        vocab_threat_actor_role,
        vocab_threat_actor_sophistication_level,
        vocab_tool_types,
        vocab_region,
        vocab_hash_algo,
        vocab_windows_pebinary_type,
        vocab_account_type,
        mime_type,
        protocols,
        ipfix,
        http_request_headers,
        socket_options,
        pdf_doc_info,
        countries,
        network_traffic_ports,
        extref_hashes,
        indicator_property_check,
        deprecated_property_check,
    ],
    'format-checks': [
        custom_object_prefix_strict,
        custom_property_prefix_strict,
        uuid_check,
        open_vocab_values,
        kill_chain_phase_names,
        observable_object_keys,
        observable_dictionary_keys,
        custom_observable_object_prefix_strict,
        custom_object_extension_prefix_strict,
        custom_observable_properties_prefix_strict,
        malware_analysis_product,
        windows_process_priority_format,
        hash_length,
    ],
    'custom-prefix': custom_prefix_strict,
    'custom-prefix-lax': custom_prefix_lax,
    'uuid-check': uuid_check,
    'open-vocab-format': open_vocab_values,
    'kill-chain-names': kill_chain_phase_names,
    'observable-object-keys': observable_object_keys,
    'observable-dictionary-keys': observable_dictionary_keys,
    'malware-analysis-product': malware_analysis_product,
    'windows-process-priority-format': windows_process_priority_format,
    'hash-length': hash_length,
    'approved-values': [
        vocab_marking_definition,
        relationships_strict,
        duplicate_ids,
        vocab_attack_motivation,
        vocab_attack_resource_level,
        vocab_grouping_context,
        vocab_implementation_languages,
        vocab_infrastructure_types,
        vocab_malware_capabilities,
        vocab_malware_result,
        vocab_processor_architecture,
        vocab_identity_class,
        vocab_indicator_types,
        vocab_industry_sector,
        vocab_malware_types,
        vocab_pattern_type,
        vocab_report_types,
        vocab_threat_actor_types,
        vocab_threat_actor_role,
        vocab_threat_actor_sophistication_level,
        vocab_tool_types,
        vocab_region,
        vocab_hash_algo,
        vocab_windows_pebinary_type,
        vocab_account_type,
        mime_type,
        protocols,
        ipfix,
        http_request_headers,
        socket_options,
        pdf_doc_info,
        countries,
    ],
    'marking-definition-type': vocab_marking_definition,
    'relationship-types': relationships_strict,
    'duplicate-ids': duplicate_ids,
    'enforce_relationship_refs': enforce_relationship_refs,
    'all-vocabs': [
        vocab_attack_motivation,
        vocab_attack_resource_level,
        vocab_grouping_context,
        vocab_implementation_languages,
        vocab_infrastructure_types,
        vocab_malware_capabilities,
        vocab_malware_result,
        vocab_processor_architecture,
        vocab_identity_class,
        vocab_indicator_types,
        vocab_industry_sector,
        vocab_malware_types,
        vocab_pattern_type,
        vocab_report_types,
        vocab_threat_actor_types,
        vocab_threat_actor_role,
        vocab_threat_actor_sophistication_level,
        vocab_tool_types,
        vocab_region,
        vocab_hash_algo,
        vocab_windows_pebinary_type,
        vocab_account_type,
    ],
    'attack-motivation': vocab_attack_motivation,
    'attack-resource-level': vocab_attack_resource_level,
    'grouping-context': vocab_grouping_context,
    'implementation-languages': vocab_implementation_languages,
    'infrastructure-types': vocab_infrastructure_types,
    'malware-result': vocab_malware_result,
    'malware-capabilities': vocab_malware_capabilities,
    'processor-architecture': vocab_processor_architecture,
    'identity-class': vocab_identity_class,
    'indicator-pattern-types': vocab_pattern_type,
    'indicator-types': vocab_indicator_types,
    'industry-sector': vocab_industry_sector,
    'malware-types': vocab_malware_types,
    'report-types': vocab_report_types,
    'threat-actor-types': vocab_threat_actor_types,
    'threat-actor-role': vocab_threat_actor_role,
    'threat-actor-sophistication': vocab_threat_actor_sophistication_level,
    'tool-types': vocab_tool_types,
    'region': vocab_region,
    'hash-algo': vocab_hash_algo,
    'windows-pebinary-type': vocab_windows_pebinary_type,
    'account-type': vocab_account_type,
    'all-external-sources': [
        mime_type,
        protocols,
        ipfix,
        http_request_headers,
        socket_options,
        pdf_doc_info,
        countries,
    ],
    'mime-type': mime_type,
    'protocols': protocols,
    'ipfix': ipfix,
    'http-request-headers': http_request_headers,
    'socket-options': socket_options,
    'pdf-doc-info': pdf_doc_info,
    'countries': countries,
    'network-traffic-ports': network_traffic_ports,
    'extref-hashes': extref_hashes,
    'indicator-properties': indicator_property_check,
    'deprecated-properties': deprecated_property_check,
}


def list_shoulds(options):
    """Construct the list of 'SHOULD' validators to be run by the validator.
    """
    validator_list = []
    # --enforce_refs
    # enable checking references in bundles if option selected
    if options.enforce_refs is True:
        validator_list.append(CHECKS['enforce_relationship_refs'])

    # --strict-types
    if options.strict_types:
        validator_list.append(types_strict)

    # --strict-properties
    if options.strict_properties:
        validator_list.append(properties_strict)

    # Default: enable all
    if not options.disabled and not options.enabled:
        validator_list.extend(CHECKS['all'])
        return validator_list

    # --disable
    # Add SHOULD requirements to the list unless disabled
    if options.disabled:
        if 'all' not in options.disabled:
            if 'format-checks' not in options.disabled:
                if 'custom-prefix' not in options.disabled:
                    validator_list.append(CHECKS['custom-prefix'])
                elif 'custom-prefix-lax' not in options.disabled:
                    validator_list.append(CHECKS['custom-prefix-lax'])
                if 'open-vocab-format' not in options.disabled:
                    validator_list.append(CHECKS['open-vocab-format'])
                if 'kill-chain-names' not in options.disabled:
                    validator_list.append(CHECKS['kill-chain-names'])
                if 'observable-object-keys' not in options.disabled:
                    validator_list.append(CHECKS['observable-object-keys'])
                if 'observable-dictionary-keys' not in options.disabled:
                    validator_list.append(CHECKS['observable-dictionary-keys'])
                if 'malware-analysis-product' not in options.disabled:
                    validator_list.append(CHECKS['malware-analysis-product'])
                if 'windows-process-priority-format' not in options.disabled:
                    validator_list.append(CHECKS['windows-process-priority-format'])
                if 'hash-length' not in options.disabled:
                    validator_list.append(CHECKS['hash-length'])

            if 'approved-values' not in options.disabled:
                if 'marking-definition-type' not in options.disabled:
                    validator_list.append(CHECKS['marking-definition-type'])
                if 'relationship-types' not in options.disabled:
                    validator_list.append(CHECKS['relationship-types'])
                if 'duplicate-ids' not in options.disabled:
                    validator_list.append(CHECKS['duplicate-ids'])
                if 'all-vocabs' not in options.disabled:
                    if 'attack-motivation' not in options.disabled:
                        validator_list.append(CHECKS['attack-motivation'])
                    if 'attack-resource-level' not in options.disabled:
                        validator_list.append(CHECKS['attack-resource-level'])
                    if 'identity-class' not in options.disabled:
                        validator_list.append(CHECKS['identity-class'])
                    if 'indicator-pattern-types' not in options.disabled:
                        validator_list.append(CHECKS['indicator-pattern-types'])
                    if 'indicator-types' not in options.disabled:
                        validator_list.append(CHECKS['indicator-types'])
                    if 'industry-sector' not in options.disabled:
                        validator_list.append(CHECKS['industry-sector'])
                    if 'malware-types' not in options.disabled:
                        validator_list.append(CHECKS['malware-types'])
                    if 'report-types' not in options.disabled:
                        validator_list.append(CHECKS['report-types'])
                    if 'threat-actor-types' not in options.disabled:
                        validator_list.append(CHECKS['threat-actor-types'])
                    if 'threat-actor-role' not in options.disabled:
                        validator_list.append(CHECKS['threat-actor-role'])
                    if 'threat-actor-sophistication' not in options.disabled:
                        validator_list.append(CHECKS['threat-actor-sophistication'])
                    if 'tool-types' not in options.disabled:
                        validator_list.append(CHECKS['tool-types'])
                    if 'region' not in options.disabled:
                        validator_list.append(CHECKS['region'])
                    if 'hash-algo' not in options.disabled:
                        validator_list.append(CHECKS['hash-algo'])
                    if 'windows-pebinary-type' not in options.disabled:
                        validator_list.append(CHECKS['windows-pebinary-type'])
                    if 'account-type' not in options.disabled:
                        validator_list.append(CHECKS['account-type'])
                if 'all-external-sources' not in options.disabled:
                    if 'mime-type' not in options.disabled:
                        validator_list.append(CHECKS['mime-type'])
                    if 'protocols' not in options.disabled:
                        validator_list.append(CHECKS['protocols'])
                    if 'ipfix' not in options.disabled:
                        validator_list.append(CHECKS['ipfix'])
                    if 'http-request-headers' not in options.disabled:
                        validator_list.append(CHECKS['http-request-headers'])
                    if 'socket-options' not in options.disabled:
                        validator_list.append(CHECKS['socket-options'])
                    if 'pdf-doc-info' not in options.disabled:
                        validator_list.append(CHECKS['pdf-doc-info'])
                    if 'countries' not in options.disabled:
                        validator_list.append(CHECKS['countries'])

            if 'network-traffic-ports' not in options.disabled:
                validator_list.append(CHECKS['network-traffic-ports'])
            if 'extref-hashes' not in options.disabled:
                validator_list.append(CHECKS['extref-hashes'])
            if 'indicator-properties' not in options.disabled:
                validator_list.append(CHECKS['indicator-properties'])
            if 'deprecated-properties' not in options.disabled:
                validator_list.append(CHECKS['deprecated-properties'])

    # --enable
    if options.enabled:
        for check in options.enabled:
            try:
                if CHECKS[check] in validator_list:
                    continue

                if type(CHECKS[check]) is list:
                    validator_list.extend(CHECKS[check])
                else:
                    validator_list.append(CHECKS[check])
            except KeyError:
                raise JSONError("%s is not a valid check!" % check)

    return validator_list<|MERGE_RESOLUTION|>--- conflicted
+++ resolved
@@ -13,11 +13,7 @@
     - add the check code and name to table
 """
 
-<<<<<<< HEAD
-from collections import Iterable, Mapping
-=======
-from collections.abc import Iterable
->>>>>>> 7e8177e9
+from collections.abc import Iterable, Mapping
 from itertools import chain
 import re
 import uuid
