"""Mandatory (MUST) requirement checking functions
"""
import operator
import re

from dateutil import parser
from six import string_types
from stix2patterns.pattern import Pattern
from stix2patterns.validator import run_validator as pattern_validator

from . import enums
from ..errors import PatternError
from ..output import info
from ..util import cyber_observable_check, has_cyber_observable_data
from .errors import JSONError

TYPE_FORMAT_RE = re.compile(r'^\-?[a-z0-9]+(-[a-z0-9]+)*\-?$')
PROPERTY_FORMAT_RE = re.compile(r'^[a-z0-9_]{3,250}$')
CUSTOM_TYPE_PREFIX_RE = re.compile(r"^x\-.+\-.+$")
CUSTOM_TYPE_LAX_PREFIX_RE = re.compile(r"^x\-.+$")
CUSTOM_PROPERTY_PREFIX_RE = re.compile(r"^x_.+_.+$")
CUSTOM_PROPERTY_LAX_PREFIX_RE = re.compile(r"^x_.+$")


def timestamp(instance):
    """Ensure timestamps contain sane months, days, hours, minutes, seconds.
    """
    ts_re = re.compile(r"^[0-9]{4}-(0[1-9]|1[012])-(0[1-9]|[12][0-9]|3[01])T([01][0-9]|2[0-3]):([0-5][0-9]):([0-5][0-9]|60)(\.[0-9]+)?Z$")
    timestamp_props = ['created', 'modified']
    if instance['type'] in enums.TIMESTAMP_PROPERTIES:
        timestamp_props += enums.TIMESTAMP_PROPERTIES[instance['type']]

    for tprop in timestamp_props:
        if tprop in instance and ts_re.match(instance[tprop]):
            # Don't raise an error if schemas will catch it
            try:
                parser.parse(instance[tprop])
            except ValueError as e:
                yield JSONError("'%s': '%s' is not a valid timestamp: %s"
                                % (tprop, instance[tprop], str(e)), instance['id'])

    if has_cyber_observable_data(instance, "2.1"):
        if instance['type'] == 'observable-data':
            for key, obj in instance['objects'].items():
                if 'type' not in obj:
                    continue
                if obj['type'] in enums.TIMESTAMP_OBSERVABLE_PROPERTIES:
                    for tprop in enums.TIMESTAMP_OBSERVABLE_PROPERTIES[obj['type']]:
                        if tprop in obj and ts_re.match(obj[tprop]):
                            # Don't raise an error if schemas will catch it
                            try:
                                parser.parse(obj[tprop])
                            except ValueError as e:
                                yield JSONError("'%s': '%s': '%s' is not a valid timestamp: %s"
                                                % (obj['type'], tprop, obj[tprop], str(e)), instance['id'])
                if obj['type'] in enums.TIMESTAMP_EMBEDDED_PROPERTIES:
                    for embed in enums.TIMESTAMP_EMBEDDED_PROPERTIES[obj['type']]:
                        if embed in obj:
                            for tprop in enums.TIMESTAMP_EMBEDDED_PROPERTIES[obj['type']][embed]:
                                if embed == 'extensions':
                                    for ext in obj[embed]:
                                        if tprop in obj[embed][ext] and ts_re.match(obj[embed][ext][tprop]):
                                            try:
                                                parser.parse(obj[embed][ext][tprop])
                                            except ValueError as e:
                                                yield JSONError("'%s': '%s': '%s': '%s' is not a valid timestamp: %s"
                                                                % (obj['type'], ext, tprop, obj[embed][ext][tprop], str(e)), instance['id'])
                                elif tprop in obj[embed] and ts_re.match(obj[embed][tprop]):
                                    try:
                                        parser.parse(obj[embed][tprop])
                                    except ValueError as e:
                                        yield JSONError("'%s': '%s': '%s' is not a valid timestamp: %s"
                                                        % (obj['type'], tprop, obj[embed][tprop], str(e)), instance['id'])
        else:
            if 'type' not in instance:
                return
            if instance['type'] in enums.TIMESTAMP_OBSERVABLE_PROPERTIES:
                for tprop in enums.TIMESTAMP_OBSERVABLE_PROPERTIES[instance['type']]:
                    if tprop in instance and ts_re.match(instance[tprop]):
                        # Don't raise an error if schemas will catch it
                        try:
                            parser.parse(instance[tprop])
                        except ValueError as e:
                            yield JSONError("'%s': '%s': '%s' is not a valid timestamp: %s"
                                            % (instance['type'], tprop, instance[tprop], str(e)), instance['id'])
            if instance['type'] in enums.TIMESTAMP_EMBEDDED_PROPERTIES:
                for embed in enums.TIMESTAMP_EMBEDDED_PROPERTIES[instance['type']]:
                    if embed in instance:
                        for tprop in enums.TIMESTAMP_EMBEDDED_PROPERTIES[instance['type']][embed]:
                            if embed == 'extensions':
                                for ext in instance[embed]:
                                    if tprop in instance[embed][ext] and ts_re.match(instance[embed][ext][tprop]):
                                        try:
                                            parser.parse(instance[embed][ext][tprop])
                                        except ValueError as e:
                                            yield JSONError("'%s': '%s': '%s': '%s' is not a valid timestamp: %s"
                                                            % (instance['type'], ext, tprop, instance[embed][ext][tprop], str(e)), instance['id'])
                            elif tprop in instance[embed] and ts_re.match(instance[embed][tprop]):
                                try:
                                    parser.parse(instance[embed][tprop])
                                except ValueError as e:
                                    yield JSONError("'%s': '%s': '%s' is not a valid timestamp: %s"
                                                    % (instance['type'], tprop, instance[embed][tprop], str(e)), instance['id'])


def get_comparison_string(op):
    """Return a string explaining the given comparison operator.
    """
    if op == 'gt':
        return 'later than'
    elif op == 'ge':
        return 'later than or equal to'
    else:
        raise ValueError('Unknown operator: {}'.format(op))


def timestamp_compare(instance):
    """Ensure timestamp properties with a comparison requirement are valid.

    E.g. `modified` must be later or equal to `created`.
    """
    compares = [('modified', 'ge', 'created')]
    additional_compares = enums.TIMESTAMP_COMPARE.get(instance.get('type', ''), [])
    compares.extend(additional_compares)

    for first, op, second in compares:
        comp = getattr(operator, op)
        comp_str = get_comparison_string(op)

        if first in instance and second in instance and \
                not comp(instance[first], instance[second]):
            msg = "'%s' (%s) must be %s '%s' (%s)"
            yield JSONError(msg % (first, instance[first], comp_str, second, instance[second]),
                            instance['id'])


@cyber_observable_check("2.1")
def observable_timestamp_compare(instance):
    """Ensure cyber observable timestamp properties with a comparison
    requirement are valid.
    """
<<<<<<< HEAD
    compares = enums.TIMESTAMP_COMPARE_OBSERVABLE.get(instance.get('type', ''), [])
    for first, op, second in compares:
        comp = getattr(operator, op)
        comp_str = get_comparison_string(op)
=======
    for key, obj in instance['objects'].items():
        compares = enums.TIMESTAMP_COMPARE_OBSERVABLE.get(obj.get('type', ''), [])
        for first, op, second in compares:
            comp = getattr(operator, op)
            comp_str = get_comparison_string(op)
>>>>>>> 38ddb692

        if first in instance and second in instance and \
                not comp(instance[first], instance[second]):
            msg = "In object '%s', '%s' (%s) must be %s '%s' (%s)"
            yield JSONError(msg % (instance['id'], first, instance[first], comp_str, second, instance[second]),
                            instance['id'])


def object_marking_circular_refs(instance):
    """Ensure that marking definitions do not contain circular references (ie.
    they do not reference themselves in the `object_marking_refs` property).
    """
    if instance['type'] != 'marking-definition':
        return

    if 'object_marking_refs' in instance:
        for ref in instance['object_marking_refs']:
            if ref == instance['id']:
                yield JSONError("`object_marking_refs` cannot contain any "
                                "references to this marking definition object"
                                " (no circular references).", instance['id'])


def granular_markings_circular_refs(instance):
    """Ensure that marking definitions do not contain circular references (ie.
    they do not reference themselves in the `granular_markings` property).
    """
    if instance['type'] != 'marking-definition':
        return

    if 'granular_markings' in instance:
        for marking in instance['granular_markings']:
            if 'marking_ref' in marking and marking['marking_ref'] == instance['id']:
                yield JSONError("`granular_markings` cannot contain any "
                                "references to this marking definition object"
                                " (no circular references).", instance['id'])


def marking_selector_syntax(instance):
    """Ensure selectors in granular markings refer to items which are actually
    present in the object.
    """
    if 'granular_markings' not in instance:
        return

    list_index_re = re.compile(r"\[(\d+)\]")
    for marking in instance['granular_markings']:
        if 'selectors' not in marking:
            continue

        selectors = marking['selectors']
        for selector in selectors:
            segments = selector.split('.')

            obj = instance
            prev_segmt = None
            for segmt in segments:
                index_match = list_index_re.match(segmt)
                if index_match:
                    try:
                        idx = int(index_match.group(1))
                        obj = obj[idx]
                    except IndexError:
                        yield JSONError("'%s' is not a valid selector because"
                                        " %s is not a valid index."
                                        % (selector, idx), instance['id'])
                    except KeyError:
                        yield JSONError("'%s' is not a valid selector because"
                                        " '%s' is not a list."
                                        % (selector, prev_segmt), instance['id'])
                else:
                    try:
                        obj = obj[segmt]
                    except KeyError as e:
                        yield JSONError("'%s' is not a valid selector because"
                                        " %s is not a property."
                                        % (selector, e), instance['id'])
                    except TypeError:
                        yield JSONError("'%s' is not a valid selector because"
                                        " '%s' is not a property."
                                        % (selector, segmt), instance['id'])
                prev_segmt = segmt


def check_observable_refs(refs, obj_prop, enum_prop, embed_obj_prop, enum_vals,
                          key, instance):
    if embed_obj_prop != '':
        embed_obj_prop = "'" + embed_obj_prop + "' "

    if not isinstance(refs, list):
        refs = [refs]
    for ref in refs:
        try:
            refed_obj = instance['objects'][ref]
        except KeyError:
            yield JSONError("%s in observable object '%s' can't "
                            "resolve %sreference '%s'."
                            % (obj_prop, key, embed_obj_prop, ref),
                            instance['id'])
            continue
        try:
            refed_type = refed_obj['type']
        except KeyError:
            continue
        if refed_type not in enum_vals:
            if len(enum_vals) == 1:
                valids = "'" + enum_vals[0] + "'"
            else:
                valids = "'%s or '%s'" % ("', '".join(enum_vals[:-1]),
                                          enum_vals[-1])
            yield JSONError("'%s' in observable object '%s' must "
                            "refer to an object of type %s."
                            % (obj_prop, key, valids), instance['id'])


@cyber_observable_check("2.1", True)
def observable_object_references(instance):
    """Ensure certain observable object properties reference the correct type
    of object.
    """
    if instance['type'] == 'observed-data':
        for key, obj in instance['objects'].items():
            for error in observable_object_references_helper(obj, key, instance):
                yield error


def observable_object_references_helper(obj, key, instance):
    if 'type' not in obj:
        return
    elif obj['type'] not in enums.OBSERVABLE_PROP_REFS:
        return

    obj_type = obj['type']
    for obj_prop in enums.OBSERVABLE_PROP_REFS[obj_type]:
        if obj_prop not in obj:
            continue
        enum_prop = enums.OBSERVABLE_PROP_REFS[obj_type][obj_prop]
        if isinstance(enum_prop, list):
            refs = obj[obj_prop]
            enum_vals = enum_prop
            for x in check_observable_refs(refs, obj_prop, enum_prop, '',
                                           enum_vals, key, instance):
                yield x

        elif isinstance(enum_prop, dict):
            for embedded_prop in enum_prop:
                if isinstance(obj[obj_prop], dict):
                    if embedded_prop not in obj[obj_prop]:
                        continue
                    embedded_obj = obj[obj_prop][embedded_prop]
                    for embed_obj_prop in embedded_obj:
                        if embed_obj_prop not in enum_prop[embedded_prop]:
                            continue
                        refs = embedded_obj[embed_obj_prop]
                        enum_vals = enum_prop[embedded_prop][embed_obj_prop]
                        for x in check_observable_refs(refs, obj_prop, enum_prop,
                                                       embed_obj_prop, enum_vals,
                                                       key, instance):
                            yield x

                elif isinstance(obj[obj_prop], list):
                    for embedded_list_obj in obj[obj_prop]:

                        if embedded_prop not in embedded_list_obj:
                            continue
                        embedded_obj = embedded_list_obj[embedded_prop]
                        refs = embedded_obj
                        enum_vals = enum_prop[embedded_prop]
                        for x in check_observable_refs(refs, obj_prop, enum_prop,
                                                       embedded_prop, enum_vals,
                                                       key, instance):
                            yield x


@cyber_observable_check("2.1")
def artifact_mime_type(instance):
    """Ensure the 'mime_type' property of artifact objects comes from the
    Template column in the IANA media type registry.
    """
    if ('type' in instance and instance['type'] == 'artifact' and 'mime_type' in instance):
        if enums.media_types():
            if instance['mime_type'] not in enums.media_types():
                yield JSONError("The 'mime_type' property of object '%s' "
                                "('%s') must be an IANA registered MIME "
                                "Type of the form 'type/subtype'."
                                % (instance['id'], instance['mime_type']), instance['id'])

        else:
            info("Can't reach IANA website; using regex for mime types.")
            mime_re = re.compile(r'^(application|audio|font|image|message|model'
                                 '|multipart|text|video)/[a-zA-Z0-9.+_-]+')
            if not mime_re.match(instance['mime_type']):
                yield JSONError("The 'mime_type' property of object '%s' "
                                "('%s') should be an IANA MIME Type of the"
                                " form 'type/subtype'."
                                % (instance['id'], instance['mime_type']), instance['id'])


@cyber_observable_check("2.1")
def character_set(obj):
    """Ensure certain properties of cyber observable objects come from the IANA
    Character Set list.
    """
    key = obj['id']
    char_re = re.compile(r'^[a-zA-Z0-9_\(\)-]+$')
    if ('type' in obj and obj['type'] == 'directory' and 'path_enc' in obj):
        if enums.char_sets():
            if obj['path_enc'] not in enums.char_sets():
                yield JSONError("The 'path_enc' property of object '%s' "
                                "('%s') must be an IANA registered "
                                "character set."
                                % (key, obj['path_enc']), obj['id'])
        else:
            info("Can't reach IANA website; using regex for character_set.")
            if not char_re.match(obj['path_enc']):
                yield JSONError("The 'path_enc' property of object '%s' "
                                "('%s') must be an IANA registered "
                                "character set."
                                % (key, obj['path_enc']), obj['id'])

    if ('type' in obj and obj['type'] == 'file' and 'name_enc' in obj):
        if enums.char_sets():
            if obj['name_enc'] not in enums.char_sets():
                yield JSONError("The 'name_enc' property of object '%s' "
                                "('%s') must be an IANA registered "
                                "character set."
                                % (key, obj['name_enc']), obj['id'])
        else:
            info("Can't reach IANA website; using regex for character_set.")
            if not char_re.match(obj['name_enc']):
                yield JSONError("The 'name_enc' property of object '%s' "
                                "('%s') must be an IANA registered "
                                "character set." % (key, obj['name_enc']), obj['id'])


def language(instance):
    """Ensure the 'lang' property of SDOs is a valid RFC 5646 language code.
    """
    if ('lang' in instance and instance['lang'] not in enums.LANG_CODES):
        yield JSONError("'%s' is not a valid RFC 5646 language code."
                        % instance['lang'], instance['id'])


@cyber_observable_check("2.1")
def software_language(instance):
    """Ensure the 'language' property of software objects is a valid ISO 639-2
    language code.
    """
    if ('type' in instance and instance['type'] == 'software' and
            'languages' in instance):
        for lang in instance['languages']:
            if lang not in enums.SOFTWARE_LANG_CODES:
                yield JSONError("The 'languages' property of object '%s' "
                                "contains an invalid ISO 639-2 language "
                                " code ('%s')."
                                % (instance['id'], lang), instance['id'])


<<<<<<< HEAD
def types_strict(instance):
    """Ensure that no custom object types are used, but only the official ones
    from the specification.
    """
    if instance['type'] not in enums.TYPES:
        yield JSONError("Object type '%s' is not one of those defined in the"
                        " specification." % instance['type'], instance['id'])

    if has_cyber_observable_data(instance, "2.1") and instance['type'] == 'observable-data':
        for key, obj in instance['objects'].items():
            if 'type' in obj and obj['type'] not in enums.OBSERVABLE_TYPES:
                yield JSONError("Observable object %s is type '%s' which is "
                                "not one of those defined in the "
                                "specification."
                                % (key, obj['type']), instance['id'])


def properties_strict(instance):
    """Ensure that no custom properties are used, but only the official ones
    from the specification.
    """
    if instance['type'] not in enums.TYPES and instance['type'] not in enums.OBSERVABLE_TYPES:
        return  # only check properties for official objects

    defined_props = enums.PROPERTIES.get(instance['type'], [])
    for prop in instance.keys():
        if prop not in defined_props:
            yield JSONError("Property '%s' is not one of those defined in the"
                            " specification." % prop, instance['id'])

    if has_cyber_observable_data(instance, "2.1"):
        if instance['type'] == 'observable_data':
            for key, obj in instance['objects'].items():
                for error in properties_strict_helper(obj, instance['id']):
                    yield error
        else:
            for error in properties_strict_helper(instance, instance['id']):
                yield error


def properties_strict_helper(obj, obj_id):
    type_ = obj.get('type', '')
    if type_ not in enums.OBSERVABLE_PROPERTIES:
        return  # custom observable types handled outside this function
    observable_props = enums.OBSERVABLE_PROPERTIES.get(type_, [])
    embedded_props = enums.OBSERVABLE_EMBEDDED_PROPERTIES.get(type_, {})
    extensions = enums.OBSERVABLE_EXTENSIONS.get(type_, [])
    for prop in obj.keys():
        if prop not in observable_props:
            yield JSONError("Property '%s' is not one of those defined in the"
                            " specification for %s objects."
                            % (prop, type_), obj_id)
        # Check properties of embedded cyber observable types
        elif prop in embedded_props:
            embedded_prop_keys = embedded_props.get(prop, [])
            for embedded_key in obj[prop]:
                if isinstance(embedded_key, dict):
                    for embedded in embedded_key:
                        if embedded not in embedded_prop_keys:
                            yield JSONError("Property '%s' is not one of those defined in the"
                                            " specification for the %s property in %s objects."
                                            % (embedded, prop, type_), obj_id)
                elif embedded_key not in embedded_prop_keys:
                    yield JSONError("Property '%s' is not one of those defined in the"
                                    " specification for the %s property in %s objects."
                                    % (embedded_key, prop, type_), obj_id)

    # Check properties of embedded cyber observable types
    for ext_key in obj.get('extensions', {}):
        if ext_key not in extensions:
            continue  # don't check custom extensions
        extension_props = enums.OBSERVABLE_EXTENSION_PROPERTIES[ext_key]
        for ext_prop in obj['extensions'][ext_key]:
            if ext_prop not in extension_props:
                yield JSONError("Property '%s' is not one of those defined in the"
                                " specification for the %s extension in %s objects."
                                % (ext_prop, ext_key, type_), obj_id)
            embedded_ext_props = enums.OBSERVABLE_EXTENSION_EMBEDDED_PROPERTIES.get(ext_key, {}).get(ext_prop, [])
            if embedded_ext_props:
                for embed_ext_prop in obj['extensions'][ext_key].get(ext_prop, []):
                    if embed_ext_prop not in embedded_ext_props:
                        yield JSONError("Property '%s' in the %s property of the %s extension "
                                        "is not one of those defined in the specification."
                                        % (embed_ext_prop, ext_prop, ext_key), obj_id)


=======
>>>>>>> 38ddb692
def patterns(instance, options):
    """Ensure that the syntax of the pattern of an indicator is valid, and that
    objects and properties referenced by the pattern are valid.
    """
    if instance['type'] != 'indicator' or 'pattern' not in instance:
        return

    pattern = instance['pattern']
    if not isinstance(pattern, string_types):
        return  # This error already caught by schemas
    errors = pattern_validator(pattern)

    # Check pattern syntax
    if errors:
        for e in errors:
            yield PatternError(str(e), instance['id'])
        return

    p = Pattern(pattern)
    inspection = p.inspect().comparisons
    for objtype in inspection:
        # Check observable object types
        if objtype in enums.OBSERVABLE_TYPES:
            pass
        elif (not TYPE_FORMAT_RE.match(objtype) or
              len(objtype) < 3 or len(objtype) > 250):
            yield PatternError("'%s' is not a valid observable type name"
                               % objtype, instance['id'])
        elif (all(x not in options.disabled for x in ['all', 'format-checks', 'custom-prefix']) and
              not CUSTOM_TYPE_PREFIX_RE.match(objtype)):
            yield PatternError("Custom Observable Object type '%s' should start "
                               "with 'x-' followed by a source unique identifier "
                               "(like a domain name with dots replaced by "
                               "hyphens), a hyphen and then the name"
                               % objtype, instance['id'])
        elif (all(x not in options.disabled for x in ['all', 'format-checks', 'custom-prefix-lax']) and
              not CUSTOM_TYPE_LAX_PREFIX_RE.match(objtype)):
            yield PatternError("Custom Observable Object type '%s' should start "
                               "with 'x-'" % objtype, instance['id'])

        # Check observable object properties
        expression_list = inspection[objtype]
        for exp in expression_list:
            path = exp[0]
            # Get the property name without list index, dictionary key, or referenced object property
            prop = path[0]
            if objtype in enums.OBSERVABLE_PROPERTIES and prop in enums.OBSERVABLE_PROPERTIES[objtype]:
                continue
            elif not PROPERTY_FORMAT_RE.match(prop):
                yield PatternError("'%s' is not a valid observable property name"
                                   % prop, instance['id'])
            elif (all(x not in options.disabled for x in ['all', 'format-checks', 'custom-prefix']) and
                  not CUSTOM_PROPERTY_PREFIX_RE.match(prop)):
                yield PatternError("Cyber Observable Object custom property '%s' "
                                   "should start with 'x_' followed by a source "
                                   "unique identifier (like a domain name with "
                                   "dots replaced by underscores), an "
                                   "underscore and then the name"
                                   % prop, instance['id'])
            elif (all(x not in options.disabled for x in ['all', 'format-checks', 'custom-prefix-lax']) and
                  not CUSTOM_PROPERTY_LAX_PREFIX_RE.match(prop)):
                yield PatternError("Cyber Observable Object custom property '%s' "
                                   "should start with 'x_'" % prop, instance['id'])


def language_contents(instance):
    """Ensure keys in Language Content's 'contents' dictionary are valid
    language codes, and that the keys in the sub-dictionaries match the rules
    for object property names.
    """
    if instance['type'] != 'language-content' or 'contents' not in instance:
        return

    for key, value in instance['contents'].items():
        if key not in enums.LANG_CODES:
            yield JSONError("Invalid key '%s' in 'contents' property must be"
                            " an RFC 5646 code" % key, instance['id'])
        for subkey, subvalue in value.items():
            if not PROPERTY_FORMAT_RE.match(subkey):
                yield JSONError("'%s' in '%s' of the 'contents' property is "
                                "invalid and must match a valid property name"
                                % (subkey, key), instance['id'], 'observable-dictionary-keys')


def list_musts(options):
    """Construct the list of 'MUST' validators to be run by the validator.
    """
    validator_list = [
        timestamp,
        timestamp_compare,
        observable_timestamp_compare,
        object_marking_circular_refs,
        granular_markings_circular_refs,
        marking_selector_syntax,
        observable_object_references,
        artifact_mime_type,
        character_set,
        language,
        software_language,
        patterns,
        language_contents,
    ]

    return validator_list<|MERGE_RESOLUTION|>--- conflicted
+++ resolved
@@ -139,18 +139,10 @@
     """Ensure cyber observable timestamp properties with a comparison
     requirement are valid.
     """
-<<<<<<< HEAD
     compares = enums.TIMESTAMP_COMPARE_OBSERVABLE.get(instance.get('type', ''), [])
     for first, op, second in compares:
         comp = getattr(operator, op)
         comp_str = get_comparison_string(op)
-=======
-    for key, obj in instance['objects'].items():
-        compares = enums.TIMESTAMP_COMPARE_OBSERVABLE.get(obj.get('type', ''), [])
-        for first, op, second in compares:
-            comp = getattr(operator, op)
-            comp_str = get_comparison_string(op)
->>>>>>> 38ddb692
 
         if first in instance and second in instance and \
                 not comp(instance[first], instance[second]):
@@ -409,95 +401,6 @@
                                 % (instance['id'], lang), instance['id'])
 
 
-<<<<<<< HEAD
-def types_strict(instance):
-    """Ensure that no custom object types are used, but only the official ones
-    from the specification.
-    """
-    if instance['type'] not in enums.TYPES:
-        yield JSONError("Object type '%s' is not one of those defined in the"
-                        " specification." % instance['type'], instance['id'])
-
-    if has_cyber_observable_data(instance, "2.1") and instance['type'] == 'observable-data':
-        for key, obj in instance['objects'].items():
-            if 'type' in obj and obj['type'] not in enums.OBSERVABLE_TYPES:
-                yield JSONError("Observable object %s is type '%s' which is "
-                                "not one of those defined in the "
-                                "specification."
-                                % (key, obj['type']), instance['id'])
-
-
-def properties_strict(instance):
-    """Ensure that no custom properties are used, but only the official ones
-    from the specification.
-    """
-    if instance['type'] not in enums.TYPES and instance['type'] not in enums.OBSERVABLE_TYPES:
-        return  # only check properties for official objects
-
-    defined_props = enums.PROPERTIES.get(instance['type'], [])
-    for prop in instance.keys():
-        if prop not in defined_props:
-            yield JSONError("Property '%s' is not one of those defined in the"
-                            " specification." % prop, instance['id'])
-
-    if has_cyber_observable_data(instance, "2.1"):
-        if instance['type'] == 'observable_data':
-            for key, obj in instance['objects'].items():
-                for error in properties_strict_helper(obj, instance['id']):
-                    yield error
-        else:
-            for error in properties_strict_helper(instance, instance['id']):
-                yield error
-
-
-def properties_strict_helper(obj, obj_id):
-    type_ = obj.get('type', '')
-    if type_ not in enums.OBSERVABLE_PROPERTIES:
-        return  # custom observable types handled outside this function
-    observable_props = enums.OBSERVABLE_PROPERTIES.get(type_, [])
-    embedded_props = enums.OBSERVABLE_EMBEDDED_PROPERTIES.get(type_, {})
-    extensions = enums.OBSERVABLE_EXTENSIONS.get(type_, [])
-    for prop in obj.keys():
-        if prop not in observable_props:
-            yield JSONError("Property '%s' is not one of those defined in the"
-                            " specification for %s objects."
-                            % (prop, type_), obj_id)
-        # Check properties of embedded cyber observable types
-        elif prop in embedded_props:
-            embedded_prop_keys = embedded_props.get(prop, [])
-            for embedded_key in obj[prop]:
-                if isinstance(embedded_key, dict):
-                    for embedded in embedded_key:
-                        if embedded not in embedded_prop_keys:
-                            yield JSONError("Property '%s' is not one of those defined in the"
-                                            " specification for the %s property in %s objects."
-                                            % (embedded, prop, type_), obj_id)
-                elif embedded_key not in embedded_prop_keys:
-                    yield JSONError("Property '%s' is not one of those defined in the"
-                                    " specification for the %s property in %s objects."
-                                    % (embedded_key, prop, type_), obj_id)
-
-    # Check properties of embedded cyber observable types
-    for ext_key in obj.get('extensions', {}):
-        if ext_key not in extensions:
-            continue  # don't check custom extensions
-        extension_props = enums.OBSERVABLE_EXTENSION_PROPERTIES[ext_key]
-        for ext_prop in obj['extensions'][ext_key]:
-            if ext_prop not in extension_props:
-                yield JSONError("Property '%s' is not one of those defined in the"
-                                " specification for the %s extension in %s objects."
-                                % (ext_prop, ext_key, type_), obj_id)
-            embedded_ext_props = enums.OBSERVABLE_EXTENSION_EMBEDDED_PROPERTIES.get(ext_key, {}).get(ext_prop, [])
-            if embedded_ext_props:
-                for embed_ext_prop in obj['extensions'][ext_key].get(ext_prop, []):
-                    if embed_ext_prop not in embedded_ext_props:
-                        yield JSONError("Property '%s' in the %s property of the %s extension "
-                                        "is not one of those defined in the specification."
-                                        % (embed_ext_prop, ext_prop, ext_key), obj_id)
-
-
-=======
->>>>>>> 38ddb692
 def patterns(instance, options):
     """Ensure that the syntax of the pattern of an indicator is valid, and that
     objects and properties referenced by the pattern are valid.
