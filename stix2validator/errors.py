--- conflicted
+++ resolved
@@ -223,13 +223,8 @@
         elif ('target_ref' in error.schema_path or
               'source_ref' in error.schema_path):
             msg = "Relationships cannot link bundles, marking definitions"\
-<<<<<<< HEAD
-                  ", sightings, or other relationships. This field must "\
-                  "contain the id of an SDO."
-=======
                     ", sightings, or other relationships. This field must "\
                     "contain the id of an SDO."
->>>>>>> 38ddb692
         elif 'sighting_of_ref' in error.schema_path:
             msg = "'sighting_of_ref' must refer to a STIX Domain Object or "\
                   "Custom Object"
